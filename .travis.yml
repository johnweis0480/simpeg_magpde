--- conflicted
+++ resolved
@@ -2,7 +2,6 @@
 python:
   - 2.7
 
-<<<<<<< HEAD
 sudo: false
 
 addons:
@@ -19,13 +18,12 @@
     - TEST_DIR="tests/mesh tests/base tests/utils"
     - TEST_DIR=tests/em/fdem/inverse/derivs
     - TEST_DIR=tests/em/tdem
+    - TEST_DIR=tests/dcip
     - TEST_DIR=tests/flow
     - TEST_DIR=tests/examples
     - TEST_DIR=tests/em/fdem/inverse/adjoint
     - TEST_DIR=tests/em/fdem/forward
 
-=======
->>>>>>> d49a16d7
 # Setup anaconda
 before_install:
   - if [ ${TRAVIS_PYTHON_VERSION:0:1} == "2" ]; then wget http://repo.continuum.io/miniconda/Miniconda-3.8.3-Linux-x86_64.sh -O miniconda.sh; else wget http://repo.continuum.io/miniconda/Miniconda3-3.8.3-Linux-x86_64.sh -O miniconda.sh; fi
@@ -33,44 +31,21 @@
   - ./miniconda.sh -b
   - export PATH=/home/travis/anaconda/bin:/home/travis/miniconda/bin:$PATH
   - conda update --yes conda
-<<<<<<< HEAD
 
 # Install packages
 install:
   - conda install --yes pip python=$TRAVIS_PYTHON_VERSION numpy scipy matplotlib cython ipython nose vtk
   - pip install nose-cov python-coveralls
 
-=======
-  # The next couple lines fix a crash with multiprocessing on Travis and are not specific to using Miniconda
-  - sudo rm -rf /dev/shm
-  - sudo ln -s /run/shm /dev/shm
-
-# Install packages
-install:
-  - conda install --yes pip python=$TRAVIS_PYTHON_VERSION numpy scipy matplotlib cython
-  - pip install nose-cov python-coveralls
-  # Remove this when SimPEG is on pip
->>>>>>> d49a16d7
   - git clone https://github.com/rowanc1/pymatsolver.git
   - cd pymatsolver; python setup.py install; cd ..
 
   - python setup.py install
   - python setup.py build_ext --inplace
 
-<<<<<<< HEAD
 # Run test
 script:
   - nosetests $TEST_DIR --with-cov --cov SimPEG --cov-config .coveragerc -v -s
-=======
-  # - git clone https://github.com/simpeg/simpeg.git
-  # - cd simpeg/
-  # - python setup.py install
-  # - cd ../
-
-# Run test
-script:
-  - nosetests --with-cov --cov simpegDC --cov-config .coveragerc
->>>>>>> d49a16d7
 
 # Calculate coverage
 after_success:
@@ -79,8 +54,4 @@
 notifications:
   email:
     - rowanc1@gmail.com
-<<<<<<< HEAD
-    - lindseyheagy@gmail.com
-=======
-    - sgkang09@gmail.com
->>>>>>> d49a16d7
+    - lindseyheagy@gmail.com