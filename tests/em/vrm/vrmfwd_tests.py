--- conflicted
+++ resolved
@@ -315,11 +315,7 @@
         mod = (dchi/np.log(tau2/tau1))*np.ones(meshObj_Tensor.nC)
 
         times = np.array([1e-3])
-<<<<<<< HEAD
-        waveObj = VRM.WaveformVRM.SquarePulse(0.02)
-=======
-        waveObj = VRM.WaveformVRM.SquarePulse(delt=0.02)
->>>>>>> 250bb3b4
+        waveObj = VRM.WaveformVRM.SquarePulse(delt=0.02)
 
         phi = np.random.uniform(-np.pi, np.pi)
         psi = np.random.uniform(-np.pi, np.pi)
@@ -327,17 +323,6 @@
         loc_rx = R*np.c_[np.sin(phi)*np.cos(psi), np.sin(phi)*np.sin(psi), np.cos(phi)]
         loc_tx = 0.5*np.r_[np.sin(phi)*np.cos(psi), np.sin(phi)*np.sin(psi), np.cos(phi)]
 
-<<<<<<< HEAD
-        rxList1 = [VRM.Rx.Point(loc_rx, times, 'dhdt', 'x')]
-        rxList1.append(VRM.Rx.Point(loc_rx, times, 'dhdt', 'y'))
-        rxList1.append(VRM.Rx.Point(loc_rx, times, 'dhdt', 'z'))
-
-        w = 0.1
-        N = 100
-        rxList2 = [VRM.Rx.SquareLoop(loc_rx, times, w, N, 'dhdt', 'x')]
-        rxList2.append(VRM.Rx.SquareLoop(loc_rx, times, w, N, 'dhdt', 'y'))
-        rxList2.append(VRM.Rx.SquareLoop(loc_rx, times, w, N, 'dhdt', 'z'))
-=======
         rxList1 = [VRM.Rx.Point(loc_rx, times=times, fieldType='dhdt', fieldComp='x')]
         rxList1.append(VRM.Rx.Point(loc_rx, times=times, fieldType='dhdt', fieldComp='y'))
         rxList1.append(VRM.Rx.Point(loc_rx, times=times, fieldType='dhdt', fieldComp='z'))
@@ -347,20 +332,14 @@
         rxList2 = [VRM.Rx.SquareLoop(loc_rx, times=times, width=w, nTurns=N, fieldType='dhdt', fieldComp='x')]
         rxList2.append(VRM.Rx.SquareLoop(loc_rx, times=times, width=w, nTurns=N, fieldType='dhdt', fieldComp='y'))
         rxList2.append(VRM.Rx.SquareLoop(loc_rx, times=times, width=w, nTurns=N, fieldType='dhdt', fieldComp='z'))
->>>>>>> 250bb3b4
 
         txList1 = [VRM.Src.MagDipole(rxList1, loc_tx, [1., 1., 1.], waveObj)]
         txList2 = [VRM.Src.MagDipole(rxList2, loc_tx, [1., 1., 1.], waveObj)]
 
         Survey1 = VRM.Survey(txList1)
         Survey2 = VRM.Survey(txList2)
-<<<<<<< HEAD
-        Problem1 = VRM.Problem_Linear(meshObj_Tensor, refFact=2, refRadius=[1.9, 3.6])
-        Problem2 = VRM.Problem_Linear(meshObj_Tensor, refFact=2, refRadius=[1.9, 3.6])
-=======
         Problem1 = VRM.Problem_Linear(meshObj_Tensor, ref_factor=2, ref_radius=[1.9, 3.6])
         Problem2 = VRM.Problem_Linear(meshObj_Tensor, ref_factor=2, ref_radius=[1.9, 3.6])
->>>>>>> 250bb3b4
         Problem1.pair(Survey1)
         Problem2.pair(Survey2)
         Fields1 = Problem1.fields(mod)
