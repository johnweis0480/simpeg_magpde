from __future__ import print_function

import unittest
import warnings

import discretize
import numpy as np
from geoana.em.static import MagneticDipoleWholeSpace
from scipy.constants import mu_0
from SimPEG import maps, utils
from SimPEG.electromagnetics import frequency_domain as fdem

TOL = 0.5  # relative tolerance (to norm of soln)
plotIt = False

import matplotlib.pyplot as plt


class TestSimpleSourcePropertiesTensor(unittest.TestCase):
    def setUp(self):
        cs = 10.0
        ncx, ncy, ncz = 30.0, 30.0, 30.0
        npad = 10.0
        hx = [(cs, npad, -1.5), (cs, ncx), (cs, npad, 1.5)]
        hy = [(cs, npad, -1.5), (cs, ncy), (cs, npad, 1.5)]
        hz = [(cs, npad, -1.5), (cs, ncz), (cs, npad, 1.5)]
        self.mesh = discretize.TensorMesh([hx, hy, hz], "CCC")
        mapping = maps.ExpMap(self.mesh)

        self.frequency = 1.0

        self.prob_e = fdem.Simulation3DElectricField(self.mesh, sigmaMap=mapping)
        self.prob_b = fdem.Simulation3DMagneticFluxDensity(self.mesh, sigmaMap=mapping)
        self.prob_h = fdem.Simulation3DMagneticField(self.mesh, sigmaMap=mapping)
        self.prob_j = fdem.Simulation3DCurrentDensity(self.mesh, sigmaMap=mapping)

        loc = np.r_[0.0, 0.0, 0.0]
        self.location = utils.mkvc(
            self.mesh.gridCC[utils.closestPoints(self.mesh, loc, "CC"), :]
        )

    def test_MagDipole(self):

        print("\ntesting MagDipole assignments")

        for orient in ["x", "y", "z", "X", "Y", "Z"]:
            src = fdem.sources.MagDipole(
                [],
                frequency=self.frequency,
                location=np.r_[0.0, 0.0, 0.0],
                orientation=orient,
            )
            # test assignments
            assert np.all(src.location == np.r_[0.0, 0.0, 0.0])
            assert src.frequency == self.frequency
            assert src.moment == 1.0

            if orient.upper() == "X":
                orient_vec = np.r_[1.0, 0.0, 0.0]
            elif orient.upper() == "Y":
                orient_vec = np.r_[0.0, 1.0, 0.0]
            elif orient.upper() == "Z":
                orient_vec = np.r_[0.0, 0.0, 1.0]

            print(
                " {0} component. src: {1}, expected: {2}".format(
                    orient, src.orientation, orient_vec
                )
            )
            assert np.all(src.orientation == orient_vec)

    def test_MagDipoleSimpleFail(self):

        print("\ntesting MagDipole error handling")

        with warnings.catch_warnings(record=True):
            fdem.sources.MagDipole(
                [],
                frequency=self.frequency,
                location=np.r_[0.0, 0.0, 0.0],
                orientation=np.r_[1.0, 1.0, 0.0],
            )

    def bPrimaryTest(self, src, probType):
        passed = True
        print(
            "\ntesting bPrimary {}, problem {}, mu {}".format(
                src.__class__.__name__, probType, src.mu / mu_0
            )
        )
        prob = getattr(self, "prob_{}".format(probType))

        bPrimary = src.bPrimary(prob)

        def ana_sol(XYZ):
            return MagneticDipoleWholeSpace(
                location=src.location,
                moment=1.0,
                orientation=src.orientation,
                mu=src.mu,
            ).magnetic_flux_density(XYZ)

        if probType in ["e", "b"]:
            # TODO: clean up how we call analytics
            bx = ana_sol(self.mesh.gridFx)[:, 0]
            by = ana_sol(self.mesh.gridFy)[:, 1]
            bz = ana_sol(self.mesh.gridFz)[:, 2]

            # remove the z faces right next to the source
            ignore_these = (
                (-self.mesh.hx.min() + src.location[0] <= self.mesh.gridFz[:, 0])
                & (self.mesh.gridFz[:, 0] <= self.mesh.hx.min() + src.location[0])
                & (-self.mesh.hy.min() + src.location[1] <= self.mesh.gridFz[:, 1])
                & (self.mesh.gridFz[:, 1] <= self.mesh.hy.min() + src.location[1])
                & (-self.mesh.hz.min() + src.location[2] <= self.mesh.gridFz[:, 2])
                & (self.mesh.gridFz[:, 2] <= self.mesh.hz.min() + src.location[2])
            )

            look_at_these = np.ones(self.mesh.nFx + self.mesh.nFy, dtype=bool)

        elif probType in ["h", "j"]:
            # TODO: clean up how we call analytics
            bx = ana_sol(self.mesh.gridEx)[:, 0]
            by = ana_sol(self.mesh.gridEy)[:, 1]
            bz = ana_sol(self.mesh.gridEz)[:, 2]

            # remove the z faces right next to the source
            ignore_these = (
                (-self.mesh.hx.min() + src.location[0] <= self.mesh.gridEz[:, 0])
                & (self.mesh.gridEz[:, 0] <= self.mesh.hx.min() + src.location[0])
                & (-self.mesh.hy.min() + src.location[1] <= self.mesh.gridEz[:, 1])
                & (self.mesh.gridEz[:, 1] <= self.mesh.hy.min() + src.location[1])
                & (-self.mesh.hz.min() + src.location[2] <= self.mesh.gridEz[:, 2])
                & (self.mesh.gridEz[:, 2] <= self.mesh.hz.min() + src.location[2])
            )

            look_at_these = np.ones(self.mesh.nEx + self.mesh.nEy, dtype=bool)

        look_at_these = np.hstack(
            [look_at_these, np.array(ignore_these == False, dtype=bool)]
        )

        bPrimary_ana = np.hstack([bx, by, bz])

        check = np.linalg.norm(bPrimary[look_at_these] - bPrimary_ana[look_at_these])
        tol = np.linalg.norm(bPrimary[look_at_these]) * TOL
        passed = check < tol

        print(
            "  {}, num: {}, ana: {}, num/ana: {}, num - ana: {}, < {} ? {}".format(
                probType,
                np.linalg.norm(bPrimary[look_at_these]),
                np.linalg.norm(bPrimary_ana[look_at_these]),
                np.linalg.norm(bPrimary[look_at_these])
                / np.linalg.norm(bPrimary_ana[look_at_these]),
                check,
                tol,
                passed,
            )
        )

        if plotIt is True:

            print(self.mesh.vnF)

            fig, ax = plt.subplots(1, 2)
            ax[0].semilogy(np.absolute(bPrimary_ana), linewidth=2.0)
            ax[0].semilogy(np.absolute(bPrimary))
            ax[0].legend(["|num|", "|ana|"])
            ax[0].set_ylim([tol, bPrimary.max() * 2])

            ax[1].semilogy(np.absolute(bPrimary - bPrimary_ana))
            ax[1].legend(["num - ana"])
            ax[1].set_ylim([tol, np.absolute(bPrimary - bPrimary_ana).max() * 2])

            plt.show()

        return passed


    # ------------- GENERAL ------------------ #

    def test_integrate_source_failure(self):
        self.assertRaises(
            TypeError,
            fdem.sources.BaseFDEMSrc,
            [],
            frequency=self.frequency,
            location=self.location,
            integrate=4.
        )

    # ------------- TEST MAG DIPOLE ------------------ #

    def test_MagDipole_bPrimaryMu0_e(self):
        src = fdem.sources.MagDipole(
            [],
            frequency=self.frequency,
            location=self.location,
            orientation="Z",
            mu=mu_0,
        )
        assert self.bPrimaryTest(src, "e")

    def test_MagDipole_bPrimaryMu50_e(self):
        src = fdem.sources.MagDipole(
            [],
            frequency=self.frequency,
            location=self.location,
            orientation="Z",
            mu=50.0 * mu_0,
        )
        assert self.bPrimaryTest(src, "e")

    def test_MagDipole_bPrimaryMu0_b(self):
        src = fdem.sources.MagDipole(
            [],
            frequency=self.frequency,
            location=self.location,
            orientation="Z",
            mu=mu_0,
        )
        assert self.bPrimaryTest(src, "b")

    def test_MagDipole_bPrimaryMu50_b(self):
        src = fdem.sources.MagDipole(
            [],
            frequency=self.frequency,
            location=self.location,
            orientation="Z",
            mu=50.0 * mu_0,
        )
        assert self.bPrimaryTest(src, "b")

    def test_MagDipole_bPrimaryMu0_h(self):
        src = fdem.sources.MagDipole(
            [],
            frequency=self.frequency,
            location=self.location,
            orientation="Z",
            mu=mu_0,
        )
        assert self.bPrimaryTest(src, "h")

    def test_MagDipole_bPrimaryMu50_h(self):
        src = fdem.sources.MagDipole(
            [],
            frequency=self.frequency,
            location=self.location,
            orientation="Z",
            mu=50.0 * mu_0,
        )
        assert self.bPrimaryTest(src, "h")

    def test_MagDipole_bPrimaryMu0_h(self):
        src = fdem.sources.MagDipole(
            [],
            frequency=self.frequency,
            location=self.location,
            orientation="Z",
            mu=mu_0,
        )
        assert self.bPrimaryTest(src, "j")

    def test_MagDipole_bPrimaryMu50_h(self):
        src = fdem.sources.MagDipole(
            [],
            frequency=self.frequency,
            location=self.location,
            orientation="Z",
            mu=50.0 * mu_0,
        )
        assert self.bPrimaryTest(src, "j")

    # ------------- TEST MAG DIPOLE B FIELD ------------------ #

    def test_MagDipole_Bfield_bPrimaryMu0_e(self):
        src = fdem.sources.MagDipole_Bfield(
            [],
            frequency=self.frequency,
            location=self.location,
            orientation="Z",
            mu=mu_0,
        )
        assert self.bPrimaryTest(src, "e")

    def test_MagDipole_Bfield_bPrimaryMu50_e(self):
        src = fdem.sources.MagDipole_Bfield(
            [],
            frequency=self.frequency,
            location=self.location,
            orientation="Z",
            mu=50.0 * mu_0,
        )
        assert self.bPrimaryTest(src, "e")

    def test_MagDipole_Bfield_bPrimaryMu0_b(self):
        src = fdem.sources.MagDipole_Bfield(
            [],
            frequency=self.frequency,
            location=self.location,
            orientation="Z",
            mu=mu_0,
        )
        assert self.bPrimaryTest(src, "b")

    def test_MagDipole_Bfield_bPrimaryMu50_b(self):
        src = fdem.sources.MagDipole_Bfield(
            [],
            frequency=self.frequency,
            location=self.location,
            orientation="Z",
            mu=50.0 * mu_0,
        )
        assert self.bPrimaryTest(src, "b")

    def test_MagDipole_Bfield_bPrimaryMu0_h(self):
        src = fdem.sources.MagDipole_Bfield(
            [],
            frequency=self.frequency,
            location=self.location,
            orientation="Z",
            mu=mu_0,
        )
        assert self.bPrimaryTest(src, "h")

    def test_MagDipole_Bfield_bPrimaryMu50_h(self):
        src = fdem.sources.MagDipole_Bfield(
            [],
            frequency=self.frequency,
            location=self.location,
            orientation="Z",
            mu=50.0 * mu_0,
        )
        assert self.bPrimaryTest(src, "h")

    def test_MagDipole_Bfield_bPrimaryMu0_h(self):
        src = fdem.sources.MagDipole_Bfield(
            [],
            frequency=self.frequency,
            location=self.location,
            orientation="Z",
            mu=mu_0,
        )
        assert self.bPrimaryTest(src, "j")

    def test_MagDipole_Bfield_bPrimaryMu50_h(self):
        src = fdem.sources.MagDipole_Bfield(
            [],
            frequency=self.frequency,
            location=self.location,
            orientation="Z",
            mu=50.0 * mu_0,
        )
        assert self.bPrimaryTest(src, "j")

    # ------------- TEST MAG DIPOLE CIRCULAR LOOP ------------------ #

    def test_CircularLoop_bPrimaryMu0_e(self):
        src = fdem.sources.CircularLoop(
            [],
            frequency=self.frequency,
            radius=np.sqrt(1 / np.pi),
            location=self.location,
            orientation="Z",
            mu=mu_0,
        )
        assert self.bPrimaryTest(src, "e")

    def test_CircularLoop_bPrimaryMu50_e(self):
        src = fdem.sources.CircularLoop(
            [],
            frequency=self.frequency,
            radius=np.sqrt(1 / np.pi),
            location=self.location,
            orientation="Z",
            mu=50.0 * mu_0,
        )
        assert self.bPrimaryTest(src, "e")

    def test_CircularLoop_bPrimaryMu0_b(self):
        src = fdem.sources.CircularLoop(
            [],
            frequency=self.frequency,
            radius=np.sqrt(1 / np.pi),
            location=self.location,
            orientation="Z",
            mu=mu_0,
        )
        assert self.bPrimaryTest(src, "b")

    def test_CircularLoop_bPrimaryMu50_b(self):
        src = fdem.sources.CircularLoop(
            [],
            frequency=self.frequency,
            radius=np.sqrt(1 / np.pi),
            location=self.location,
            orientation="Z",
            mu=50.0 * mu_0,
        )
        assert self.bPrimaryTest(src, "b")

    def test_CircularLoop_bPrimaryMu0_h(self):
        src = fdem.sources.CircularLoop(
            [],
            frequency=self.frequency,
            radius=np.sqrt(1 / np.pi),
            location=self.location,
            orientation="Z",
            mu=mu_0,
        )
        assert self.bPrimaryTest(src, "h")

    def test_CircularLoop_bPrimaryMu50_h(self):
        src = fdem.sources.CircularLoop(
            [],
            frequency=self.frequency,
            radius=np.sqrt(1 / np.pi),
            location=self.location,
            orientation="Z",
            mu=50.0 * mu_0,
        )
        assert self.bPrimaryTest(src, "h")

    def test_CircularLoop_bPrimaryMu0_h(self):
        src = fdem.sources.CircularLoop(
            [],
            frequency=self.frequency,
            radius=np.sqrt(1 / np.pi),
            location=self.location,
            orientation="Z",
            mu=mu_0,
        )
        assert self.bPrimaryTest(src, "j")

    def test_CircularLoop_bPrimaryMu50_h(self):
        src = fdem.sources.CircularLoop(
            [],
            frequency=self.frequency,
            radius=np.sqrt(1 / np.pi),
            location=self.location,
            orientation="Z",
            mu=50.0 * mu_0,
        )
<<<<<<< HEAD
        assert self.bPrimaryTest(src, "j")

    def test_CircularLoop_test_N_depreciation(self):
        """
        Test depreciation of the N argument (now n_turns)
        """
        with self.assertWarns(Warning):
            src = fdem.sources.CircularLoop(
                [],
                frequency=self.frequency,
                radius=np.sqrt(1 / np.pi),
                location=self.location,
                orientation="Z",
                mu=mu_0,
                current=0.5,
                N=2,
            )


if __name__ == "__main__":
    unittest.main()
=======
        assert self.bPrimaryTest(src, "j")
>>>>>>> ca7af517
<|MERGE_RESOLUTION|>--- conflicted
+++ resolved
@@ -442,7 +442,6 @@
             orientation="Z",
             mu=50.0 * mu_0,
         )
-<<<<<<< HEAD
         assert self.bPrimaryTest(src, "j")
 
     def test_CircularLoop_test_N_depreciation(self):
@@ -459,11 +458,4 @@
                 mu=mu_0,
                 current=0.5,
                 N=2,
-            )
-
-
-if __name__ == "__main__":
-    unittest.main()
-=======
-        assert self.bPrimaryTest(src, "j")
->>>>>>> ca7af517
+            )