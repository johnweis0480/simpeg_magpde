--- conflicted
+++ resolved
@@ -11,29 +11,15 @@
     MumpsSolver = SolverLU
 
 
-<<<<<<< HEAD
-def halfSpaceProblemAnaDiff(meshType, sig_half=1e-2, rxOffset=50., bounds=None, showIt=False):
-
-    print '\nTesting sig_half = {0}, rxOffset= {1}'.format(sig_half, rxOffset)
-
-=======
 def halfSpaceProblemAnaDiff(meshType, srctype="MagDipole", sig_half=1e-2, rxOffset=50., bounds=None, showIt=False):
->>>>>>> 6a6ae436
     if bounds is None:
         bounds = [1e-5, 1e-3]
     if meshType == 'CYL':
-<<<<<<< HEAD
-        cs, ncx, ncz, npad = 5., 30, 10, 20
-        hx = [(cs, ncx), (cs, npad, 1.3)]
-        hz = [(cs, npad, -1.3), (cs, ncz), (cs, npad, 1.3)]
-        mesh = Mesh.CylMesh([hx, 1, hz], '00C')
-=======
         cs, ncx, ncz, npad = 5., 30, 10, 15
         hx = [(cs,ncx), (cs,npad,1.3)]
         hz = [(cs,npad,-1.3), (cs,ncz), (cs,npad,1.3)]
         mesh = Mesh.CylMesh([hx,1,hz], '00C')
 
->>>>>>> 6a6ae436
     elif meshType == 'TENSOR':
         cs, nc, npad = 20., 13, 5
         hx = [(cs, npad, -1.3), (cs, nc), (cs, npad, 1.3)]
@@ -45,19 +31,12 @@
     actMap = Maps.InjectActiveCells(mesh, active, np.log(1e-8), nC=mesh.nCz)
     mapping = Maps.ExpMap(mesh) * Maps.SurjectVertical1D(mesh) * actMap
 
-<<<<<<< HEAD
-    rx = EM.TDEM.Rx(np.array([[rxOffset, 0., 0.]]),
-                        np.logspace(-5, -4, 21), 'bz')
-    src = EM.TDEM.Src.MagDipole([rx], loc=np.array([0., 0., 0.]))
-    # src = EM.TDEM.SrcTDEM([rx], loc=np.array([0., 0., 0.]))
-=======
     rx = EM.TDEM.Rx(np.array([[rxOffset, 0., 0.]]), np.logspace(-5,-4, 21), 'bz')
 
     if srctype == "MagDipole":
         src = EM.TDEM.Src.MagDipole([rx], waveform= EM.TDEM.Src.StepOffWaveform(), loc=np.array([0., 0., 0.]))
     elif srctype == "CircularLoop":
         src = EM.TDEM.Src.CircularLoop([rx], waveform= EM.TDEM.Src.StepOffWaveform(), loc=np.array([0., 0., 0.]), radius=0.1)
->>>>>>> 6a6ae436
 
     survey = EM.TDEM.Survey([src])
     prb = EM.TDEM.Problem_b(mesh, mapping=mapping)
@@ -75,12 +54,7 @@
         bz_ana = mu_0*EM.Analytics.hzAnalyticDipoleT(13, rx.times, sig_half)
 
     bz_calc = survey.dpred(sigma)
-<<<<<<< HEAD
-
-    ind = np.logical_and(rx.times > bounds[0], rx.times < bounds[1])
-=======
     ind = np.logical_and(rx.times > bounds[0],rx.times < bounds[1])
->>>>>>> 6a6ae436
     log10diff = np.linalg.norm(np.log10(np.abs(bz_calc[ind])) - np.log10(np.abs(bz_ana[ind])))/np.linalg.norm(np.log10(np.abs(bz_ana[ind])))
 
     print ' |bz_ana| = ',np.linalg.norm(bz_ana), ' |bz_num| = ', np.linalg.norm(bz_calc), ' |bz_ana - bz_num| =', np.linalg.norm(bz_ana-bz_calc)
@@ -103,14 +77,7 @@
 
 class TDEM_bTests(unittest.TestCase):
 
-<<<<<<< HEAD
-    # def test_analytic_p2_TENSOR_50m(self):
-    #     self.assertTrue(halfSpaceProblemAnaDiff('TENSOR', rxOffset=50., sig_half=1e+2) < 0.01)
-
-    def test_analytic_p2_CYL_50m(self):
-=======
     def test_analytic_p2_CYL_50_MagDipolem(self):
->>>>>>> 6a6ae436
         self.assertTrue(halfSpaceProblemAnaDiff('CYL', rxOffset=50., sig_half=1e+2) < 0.01)
     def test_analytic_p1_CYL_50_MagDipolem(self):
         self.assertTrue(halfSpaceProblemAnaDiff('CYL', rxOffset=50., sig_half=1e+1) < 0.01)
