import numpy as np
import scipy.sparse as sp
import uuid
import properties
import warnings
from .utils.code_utils import deprecate_property, deprecate_class, deprecate_method

from .utils import mkvc, Counter
from .props import BaseSimPEG
import types


class RxLocationArray(properties.Array):
    """Locations array for receivers"""

    class_info = "an array of receiver locations"

    def validate(self, instance, value):
        """Validation method for setting locations array

        Parameters
        ----------
        instance : class
            The class used to validate the input argument *value*
        value :
            The input used to define the locations for a given receiver.

        Returns
        -------
        properties.Array
            The receiver location array
        """
        value = np.atleast_2d(value)
        return super(RxLocationArray, self).validate(instance, value)


class SourceLocationArray(properties.Array):
    """Locations array for sources"""

    class_info = "a 1D array denoting the source location"

    def validate(self, instance, value):
        """Validation method for setting locations array

        Parameters
        ----------
        instance : class
            The class used to validate the input argument *value*
        value :
            The input used to define the locations for a given source.

        Returns
        -------
        properties.Array
            The source location array
        """
        if not isinstance(value, np.ndarray):
            value = np.atleast_1d(np.array(value))
        return super(SourceLocationArray, self).validate(instance, value)


class BaseRx:
    """Base SimPEG receiver class.

    Parameters
    ----------
    locations : (n_loc, ndim) numpy.ndarray
        Locations assocated with a given receiver
    projGLoc : str in ["CC", "Fx", "Fy", "Fz", "Ex", "Ey", "Ez", "N"], Default='CC'
        Sets the location of numerical solution
    storeProjections : bool, Default=``False``
        Store projections from the mesh to receiver
    uid : uuid.UUID
        A universally unique identifier
    """

    _Ps = None

    def __init__(self, locations=None, storeProjections=False, uid=None, projGLoc=None, **kwargs):

        # Define receiver locations
        locs = kwargs.pop("locs", None)
        if locs is not None:
            warnings.warn(
                "'locs' is a deprecated property. Please use 'locations' instead."
                "'locs' be removed in SimPEG 0.16.0."
            )
            locations = locs
        if locations is None:
            raise AttributeError("Receiver cannot be instantiated without assigning 'locations'.")
        else:
            self.locations = locations

        # Deprecated properties
        rxType = kwargs.pop("rxType", None)
        if rxType is not None:
            raise AttributeError(
                "BaseRx no longer has an rxType property. Each receiver type is defined by "
                "a different receiver class."
            )
        if projGLoc is not None:
            raise AttributeError(
                "'projGLoc' is not set as a kwargs. It is set automatically "
                "based on the receiver and simulation class."
            )

        # Remaining properties
        if getattr(self, "_Ps", None) is None:
            self._Ps = {}
        self.storeProjections = storeProjections
        if uid is None:
            self.uid = uuid.uuid4()
        else:
            self.uid = uid

    @property
    def locations(self):
        """Receiver locations

        Returns
        -------
        (n_loc, n_dim) np.ndarray
            Receiver locations.
        """
        return self._locations

    @locations.setter
    def locations(self, locs):
        try:
            locs = np.atleast_2d(locs).astype(float)
        except:
            raise TypeError(f"locations must be (n_loc, n_dim) array_like, got {type(locs)}")
        self._locations = locs

    @property
    def projGLoc(self):
        """Gridded locations being projected to receiver locations.

        A ``str`` is used to the define the projection from the gridded locations
        on the mesh to the receiver locations. The choices are as follows:

        - "CC"  --> cell centers
        - "Fx"  --> x-faces
        - "Fy"  --> y-faces
        - "Fz"  --> z-faces
        - "Ex"  --> x-edges
        - "Ey"  --> y-edges
        - "Ez"  --> z-edges
        - "N"   --> nodes

        Returns
        -------
        str
            The gridded locations being projected to the receiver locations.
        """
        return self._projGLoc

    @projGLoc.setter
    def projGLoc(self, var):
        if (var in ["CC", "Fx", "Fy", "Fz", "Ex", "Ey", "Ez", "N"]) == False:
            raise TypeError(
                "projGLoc must be one of the following strings: "
                "'CC', 'Fx', 'Fy', 'Fz', 'Ex', 'Ey', 'Ez', 'N'"
                f"Got {type(locs)}"
            )

        self._projGLoc = var

    @property
    def uid(self):
        """Universal unique identifier

        Returns
        -------
        uuid.UUID
            A universal unique identifier
        """
        return self._uid

    @uid.setter
    def uid(self, var):
        if not isinstance(var, uuid.UUID):
            raise TypeError(f"uid must be an instance of uuid.UUID. Got {type(var)}")
        self._uid = var


    # TODO: write a validator that checks against mesh dimension in the
    # BaseSimulation
    # TODO: location
    # locations = RxLocationArray(
    #     "Locations of the receivers (nRx x nDim)", shape=("*", "*"), required=True
    # )

    # TODO: project_grid?
    # projGLoc = properties.StringChoice(
    #     "Projection grid location, default is CC",
    #     choices=["CC", "Fx", "Fy", "Fz", "Ex", "Ey", "Ez", "N"],
    #     default="CC",
    # )

    # TODO: store_projections
    # storeProjections = properties.Bool(
    #     "Store calls to getP (organized by mesh)", default=True
    # )

    # _uid = properties.Uuid("unique ID for the receiver")

    # _Ps = properties.Dictionary("dictonary for storing projections",)

    

    @property
    def nD(self):
        """Number of data associated with the receiver

        Returns
        -------
        int
            Number of data associated with the receiver
        """
        return self.locations.shape[0]

    def getP(self, mesh, projGLoc=None):
        """Get projection matrix from mesh to receivers

        Parameters
        ----------
        mesh : discretize.BaseMesh
            A discretize mesh
        projGLoc : str
            Define what part of the mesh (i.e. edges, faces, centers, nodes) to
            project from. Must be one of::

                'Ex', 'edges_x'           -> x-component of field defined on x edges
                'Ey', 'edges_y'           -> y-component of field defined on y edges
                'Ez', 'edges_z'           -> z-component of field defined on z edges
                'Fx', 'faces_x'           -> x-component of field defined on x faces
                'Fy', 'faces_y'           -> y-component of field defined on y faces
                'Fz', 'faces_z'           -> z-component of field defined on z faces
                'N', 'nodes'              -> scalar field defined on nodes
                'CC', 'cell_centers'      -> scalar field defined on cell centers
                'CCVx', 'cell_centers_x'  -> x-component of vector field defined on cell centers
                'CCVy', 'cell_centers_y'  -> y-component of vector field defined on cell centers
                'CCVz', 'cell_centers_z'  -> z-component of vector field defined on cell centers

        Returns
        -------
        scipy.sparse.csr_matrix
            P, the interpolation matrix
        """
        if projGLoc is None:
            projGLoc = self.projGLoc

        if (mesh, projGLoc) in self._Ps:
            return self._Ps[(mesh, projGLoc)]

        P = mesh.getInterpolationMat(self.locations, projGLoc)
        if self.storeProjections:
            self._Ps[(mesh, projGLoc)] = P
        return P

    def eval(self, **kwargs):
        """Not implemented for BaseRx"""
        raise NotImplementedError(
            "the eval method for {} has not been implemented".format(self)
        )

    def evalDeriv(self, **kwargs):
        """Not implemented for BaseRx"""
        raise NotImplementedError(
            "the evalDeriv method for {} has not been implemented".format(self)
        )


class BaseTimeRx(BaseRx):
    """Base SimPEG receiver class for time-domain simulations"""

    def __init__(self, locations=None, times=None, **kwargs):
        super(BaseTimeRx, self).__init__(locations=locations, **kwargs)
        if times is not None:
            self.times = times

    # times = properties.Array(
    #     "times where the recievers measure data", shape=("*",), required=True
    # )

    @property
    def times(self):
        """Time channels for the receiver

        Returns
        -------
        numpy.ndarray
            Time channels for the receiver
        """
        return self._times

    @times.setter
    def times(self, value):
        # Ensure float or numpy array of float
        try:
            value = np.atleast_1d(value).astype(float)
        except:
            raise TypeError(f"times is not a valid type. Got {type(value)}")
        
        if value.ndim > 1:
            raise TypeError(f"times must be ('*') array")

        self._times = value

    # projTLoc = properties.StringChoice(
    #     "location on the time mesh where the data are projected from",
    #     choices=["N", "CC"],
    #     default="N",
    # )

    @property
    def projTLoc(self):
        """Define gridding for projection from all time steps to receiver time channels.

        A ``str`` is used to the define gridding of the time steps and how they are
        projected to the time channels. The choices are as follows:

        - "CC": time-steps defined as cell centers
        - "N": time-steps defined as nodes

        Returns
        -------
        str
            The gridding used for the time-steps.
        """
        return self._projTLoc

    @projTLoc.setter
    def projTLoc(self, var):
        if (var in ["CC", "N"]) == False:
            raise TypeError(
                f"projTLoc must be 'CC' or 'N'. Got {type(locs)}"
            )

        self._projTLoc = var
    

    @property
    def nD(self):
        """Number of data associated with the receiver.

        Returns
        -------
        int
            Number of data associated with the receiver
        """
        return self.locations.shape[0] * len(self.times)

    def getSpatialP(self, mesh):
        """Returns the spatial projection matrix from mesh to receivers.

        Parameters
        ----------
        mesh: discretize.BaseMesh
            A ``discretize`` mesh; i.e. ``TensorMesh``, ``CylMesh``, ``TreeMesh``

        Returns
        -------
        scipy.sparse.csr_matrix
            The projection matrix from the mesh (one of cell centers, nodes,
            edges, etc...) to the receivers. The returned quantity is not stored
            in memory. Instead, it is created on demand when needed.
        """
        return mesh.getInterpolationMat(self.locations, self.projGLoc)

    def getTimeP(self, time_mesh):
        """Returns the time projection matrix from all time steps to receiver time channels.

        Parameters
        ----------
        time_mesh: 1D discretize.TensorMesh
            A 1D tensor mesh defining the time steps; either at cell centers or nodes.

        Returns
        -------
        scipy.sparse.csr_matrix
            The projection matrix from the mesh (one of cell centers, nodes,
            edges, etc...) to the receivers. The returned quantity is not stored
            in memory. Instead, it is created on demand when needed.
        """
        return time_mesh.getInterpolationMat(self.times, self.projTLoc)

    def getP(self, mesh, timeMesh):
        """
        Returns the projection matrices as a
        list for all components collected by
        the receivers.

        Notes
        -----
        Projection matrices are stored as a dictionary (mesh, timeMesh)
        if `storeProjections` is ``True``
        """
        if (mesh, timeMesh) in self._Ps:
            return self._Ps[(mesh, timeMesh)]

        Ps = self.getSpatialP(mesh)
        Pt = self.getTimeP(timeMesh)
        P = sp.kron(Pt, Ps)

        if self.storeProjections:
            self._Ps[(mesh, timeMesh)] = P

        return P


class BaseSrc:
    """Base SimPEG source class.

    Parameters
    ----------
    location : (n_dim) numpy.ndarray
        Location of the source
    receiver_list : list of SimPEG.survey.BaseRx objects
        Sets the receivers associated with the source
    uid : uuid.UUID
        A universally unique identifier
    """

    def __init__(self, receiver_list=None, location=None, uid=None, **kwargs):

        # Receiver list
        rxList = kwargs.pop("rxList", None)
        if rxList is not None:
            warnings.warn(
                "'rxList' is a deprecated property. Please use 'receiver_list' instead."
                "'rxList' be removed in SimPEG 0.16.0."
            )
            receiver_list = rxList
        if receiver_list is None:
            raise AttributeError("Source cannot be instantiated without assigning 'receiver_list'.")
        else:
            self.receiver_list = receiver_list

        loc = kwargs.pop("loc", None)
        if loc is not None:
            warnings.warn(
                "'loc' is a deprecated property. Please use 'location' instead."
                "'loc' be removed in SimPEG 0.16.0."
            )
            location = loc
        if location is not None:
            self.location = location

        if uid is None:
            self.uid = uuid.uuid4()
        else:
            self.uid = uid

    # location = SourceLocationArray(
    #     "Location of the source [x, y, z] in 3D", shape=("*",), required=False
    # )

    @property
    def location(self):
        """Source location

        Returns
        -------
        (n_dim) np.ndarray
            Source location.
        """
        return self._location

    @location.setter
    def location(self, loc):
        try:
            loc = np.atleast_1d(loc).astype(float).squeeze()
        except:
            raise TypeError(f"location must be (n_dim) array_like, got {type(loc)}")

        if loc.ndim > 1:
            raise TypeError(f"location must be (n_dim) array_like, got {type(loc)}")

        self._location = loc

    # receiver_list = properties.List(
    #     "receiver list", properties.Instance("a SimPEG receiver", BaseRx), default=[]
    # )

    @property
    def receiver_list(self):
        """List of receivers associated with the source

        Returns
        -------
        list of SimPEG.survey.BaseRx
            List of receivers associated with the source
        """
        return self._receiver_list

    @receiver_list.setter
    def receiver_list(self, new_list):

        if isinstance(new_list, BaseRx):
            new_list = [new_list]
        elif isinstance(new_list, list):
            pass
        else:
            raise TypeError("Receiver list must be a list of SimPEG.survey.BaseRx")

        assert len(set(new_list)) == len(new_list), "The receiver_list must be unique. Cannot re-use receivers"

        self._rxOrder = dict()
        [self._rxOrder.setdefault(rx._uid, ii) for ii, rx in enumerate(new_list)]
        self._receiver_list = new_list

    # @properties.validator("receiver_list")
    # def _receiver_list_validator(self, change):
    #     value = change["value"]
    #     assert len(set(value)) == len(value), "The receiver_list must be unique"
    #     self._rxOrder = dict()
    #     [self._rxOrder.setdefault(rx._uid, ii) for ii, rx in enumerate(value)]


    @property
    def uid(self):
        """Universal unique identifier

        Returns
        -------
        uuid.UUID
            A universal unique identifier
        """
        return self._uid

    @uid.setter
    def uid(self, var):
        if not isinstance(var, uuid.UUID):
            raise TypeError(f"uid must be an instance of uuid.UUID. Got {type(var)}")
        self._uid = var

    # _uid = properties.Uuid("unique identifier for the source")

    _fields_per_source = 1

    loc = deprecate_property(
        location, "loc", new_name="location", removal_version="0.16.0", error=True
    )

    rxList = deprecate_property(
        receiver_list,
        "rxList",
        new_name="receiver_list",
        removal_version="0.16.0",
        error=True,
    )

    def get_receiver_indices(self, receivers):
        """Get indices for a subset of receivers within the source's receivers list. 

        Parameters
        ----------
        receivers : list of SimPEG.survey.BaseRx
            A subset list of receivers within the source's receivers list

        Returns
        -------
        np.ndarray of int
            Indices for the subset receivers 
        """

        if not isinstance(receivers, list):
            receivers = [receivers]
        for rx in receivers:
            if getattr(rx, "_uid", None) is None:
                raise KeyError("Receiver does not have a _uid: {0!s}".format(str(rx)))
        inds = list(map(lambda rx: self._rxOrder.get(rx._uid, None), receivers))
        if None in inds:
            raise KeyError(
                "Some of the receiver specified are not in this survey. "
                "{0!s}".format(str(inds))
            )
        return inds

    @property
    def nD(self):
<<<<<<< HEAD
        """Number of data associated with the source.

        Returns
        -------
        int
            Total number of data associated with the source.
        """
        return self.vnD.sum()
=======
        """Number of data"""
        return sum(self.vnD)
>>>>>>> 2a34bd97

    @property
    def vnD(self):
        """Vector number of data.

        Returns
        -------
        np.ndarray of int
            Returns the corresponding number of data for each receiver.
        """
        return np.array([rx.nD for rx in self.receiver_list])

    getReceiverIndex = deprecate_method(
        get_receiver_indices,
        "getReceiverIndex",
        future_warn=True,
        removal_version="0.16.0"
    )


# TODO: allow a reciever list to be provided and assume it is used for all
# sources? (and store the projections)
class BaseSurvey:
    """Base SimPEG survey class.

    Parameters
    ----------
    source_list : list of SimPEG.survey.BaseSrc objects
        Sets the sources (and their receivers)
    uid : uuid.UUID
        A universally unique identifier
    """

    def __init__(self, source_list=None, uid=None, counter=None, **kwargs):

        # Source list
        srcList = kwargs.pop("srcList", None)
        if srcList is not None:
            warnings.warn(
                "'srcList' is a deprecated property. Please use 'source_list' instead."
                "'srcList' be removed in SimPEG 0.16.0."
            )
            source_list = srcList
        if source_list is not None:
            self.source_list = source_list

        if uid is None:
            self.uid = uuid.uuid4()
        else:
            self.uid = uid

        if counter is not None:
            self.counter = counter


    @property
    def source_list(self):
        """List of sources associated with the survey

        Returns
        -------
        list of SimPEG.survey.BaseSrc
            List of sources associated with the survey
        """
        return self._source_list

    @source_list.setter
    def source_list(self, new_list):
        if not isinstance(new_list, list):
            new_list = [new_list]
        
        if any([isinstance(x, BaseSrc)==False for x in new_list]):
            raise TypeError("Source list must be a list of SimPEG.survey.BaseSrc")

        assert len(set(new_list)) == len(new_list), "The source_list must be unique. Cannot re-use sources"

        self._sourceOrder = dict()
<<<<<<< HEAD
        [self._sourceOrder.setdefault(src._uid, ii) for ii, src in enumerate(new_list)]
        self._source_list = new_list



    @property
    def counter(self):
        """A SimPEG counter object for counting iterations and operations

        Returns
        -------
        SimPEG.utils.counter_utils.Counter
            A SimPEG counter object
        """
        return self._counter

    @counter.setter
    def counter(self, new_obj):

        if not isinstance(new_obj, Counter):
            TypeError(f"Must be a SimPEG counter object. Got {type(new_obj)}")

        self._counter = new_obj

    # source_list = properties.List(
    #     "A list of sources for the survey",
    #     properties.Instance("A SimPEG source", BaseSrc),
    #     default=[],
    # )

    # def __init__(self, source_list=None, **kwargs):
    #     super(BaseSurvey, self).__init__(**kwargs)
    #     if source_list is not None:
    #         self.source_list = source_list

    # @properties.validator("source_list")
    # def _source_list_validator(self, change):
    #     value = change["value"]
    #     if len(set(value)) != len(value):
    #         raise Exception("The source_list must be unique")
    #     self._sourceOrder = dict()
    #     [self._sourceOrder.setdefault(src._uid, ii) for ii, src in enumerate(value)]
=======
        ii = 0
        for src in value:
            n_fields = src._fields_per_source
            self._sourceOrder[src._uid] = [ii + i for i in range(n_fields)]
            ii += n_fields
>>>>>>> 2a34bd97

    # TODO: this should be private
    def get_source_indices(self, sources):
        if not isinstance(sources, list):
            sources = [sources]

        inds = []
        for src in sources:
            if getattr(src, "_uid", None) is None:
                raise KeyError("Source does not have a _uid: {0!s}".format(str(src)))
            ind = self._sourceOrder.get(src._uid, None)
            if ind is None:
                raise KeyError(
                    "Some of the sources specified are not in this survey. "
                    "{0!s}".format(str(inds))
                )
            inds.extend(ind)
        return inds

    @property
    def nD(self):
<<<<<<< HEAD
        """Total number of data for the survey

        Returns
        -------
        int
            Total number of data for the survey
        """
        return self.vnD.sum()
=======
        """Number of data"""
        return sum(self.vnD)
>>>>>>> 2a34bd97

    @property
    def vnD(self):
        """Number of associated data for each source

        Returns
        -------
        (n_src) np.ndarray of int
            Number of associate data for each source
        """
        if getattr(self, "_vnD", None) is None:
            self._vnD = np.array([src.nD for src in self.source_list])
        return self._vnD

    @property
    def nSrc(self):
        """Number of Sources

        Returns
        -------
        int
            Number of sources
        """
        return len(self.source_list)

    @property
    def _n_fields(self):
        """number of fields required for solution"""
        return sum(src._fields_per_source for src in self.source_list)

    #############
    # Deprecated
    #############
    srcList = deprecate_property(
        source_list,
        "srcList",
        new_name="source_list",
        removal_version="0.16.0",
        error=True,
    )

    getSourceIndex = deprecate_method(
        get_source_indices,
        "getSourceIndex",
        future_warn=True,
        removal_version="0.16.0"
    )

    def dpred(self, m=None, f=None):
        raise Exception(
            "Survey no longer has the dpred method. Please use "
            "simulation.dpred instead"
        )

    def makeSyntheticData(self, m, std=None, f=None, force=False, **kwargs):
        raise Exception(
            "Survey no longer has the makeSyntheticData method. Please use "
            "simulation.make_synthetic_data instead."
        )

    def pair(self, simulation):
        raise TypeError(
            "survey.pair(simulation) will be removed. Please update your code "
            "to instead use simulation.survey = survey, or pass it upon intialization "
            "of the simulation object."
        )

class BaseTimeSurvey(BaseSurvey):
    """Base SimPEG survey class for time-dependent simulations."""

    def __init__(self, source_list=None, uid=None, counter=None, **kwargs):
        super(BaseTimeSurvey, self).__init__(
            source_list=source_list, uid=uid, counter=counter, **kwargs
        )


    @property
    def unique_times(self):
        """Unique time channels for all survey receivers.

        Returns
        -------
        np.ndarray
            The unique time channels for all survey receivers.
        """
        if getattr(self, "_unique_times", None) is None:
            rx_times = []
            for source in self.source_list:
                for receiver in source.receiver_list:
                    rx_times.append(receiver.times)
            self._unique_times = np.unique(np.hstack(rx_times))
        return self._unique_times

    times = deprecate_property(
        unique_times,
        "times",
        new_name="unique_times",
        removal_version="0.16.0",
        error=True,
    )


###############################################################################
#
# Classes to be depreciated
#
###############################################################################


@deprecate_class(removal_version="0.16.0", error=True)
class LinearSurvey(BaseSurvey):
    pass


#  The data module will add this to survey when SimPEG is initialized.
# class Data:
#     def __init__(self, survey=None, data=None, **kwargs):
#         raise Exception(
#             "survey.Data has been moved. To import the data class"
#             "please use SimPEG.data.Data"
#         )<|MERGE_RESOLUTION|>--- conflicted
+++ resolved
@@ -581,7 +581,6 @@
 
     @property
     def nD(self):
-<<<<<<< HEAD
         """Number of data associated with the source.
 
         Returns
@@ -589,11 +588,7 @@
         int
             Total number of data associated with the source.
         """
-        return self.vnD.sum()
-=======
-        """Number of data"""
         return sum(self.vnD)
->>>>>>> 2a34bd97
 
     @property
     def vnD(self):
@@ -671,9 +666,13 @@
         assert len(set(new_list)) == len(new_list), "The source_list must be unique. Cannot re-use sources"
 
         self._sourceOrder = dict()
-<<<<<<< HEAD
-        [self._sourceOrder.setdefault(src._uid, ii) for ii, src in enumerate(new_list)]
-        self._source_list = new_list
+        # [self._sourceOrder.setdefault(src._uid, ii) for ii, src in enumerate(new_list)]
+        # self._source_list = new_list
+        ii = 0
+        for src in new_list:
+            n_fields = src._fields_per_source
+            self._sourceOrder[src._uid] = [ii + i for i in range(n_fields)]
+            ii += n_fields
 
 
 
@@ -714,13 +713,12 @@
     #         raise Exception("The source_list must be unique")
     #     self._sourceOrder = dict()
     #     [self._sourceOrder.setdefault(src._uid, ii) for ii, src in enumerate(value)]
-=======
-        ii = 0
-        for src in value:
-            n_fields = src._fields_per_source
-            self._sourceOrder[src._uid] = [ii + i for i in range(n_fields)]
-            ii += n_fields
->>>>>>> 2a34bd97
+    #     ii = 0
+    #     for src in value:
+    #         n_fields = src._fields_per_source
+    #         self._sourceOrder[src._uid] = [ii + i for i in range(n_fields)]
+    #         ii += n_fields
+
 
     # TODO: this should be private
     def get_source_indices(self, sources):
@@ -742,7 +740,6 @@
 
     @property
     def nD(self):
-<<<<<<< HEAD
         """Total number of data for the survey
 
         Returns
@@ -750,11 +747,7 @@
         int
             Total number of data for the survey
         """
-        return self.vnD.sum()
-=======
-        """Number of data"""
         return sum(self.vnD)
->>>>>>> 2a34bd97
 
     @property
     def vnD(self):
