import numpy as np
import matplotlib.pyplot as plt
import warnings
import os
import scipy.sparse as sp
from ..data_misfit import BaseDataMisfit
from ..objective_function import ComboObjectiveFunction
from ..maps import IdentityMap, Wires
from ..regularization import (
    WeightedLeastSquares,
    BaseRegularization,
    BaseSparse,
    Smallness,
    Sparse,
    SparseSmallness,
    PGIsmallness,
    PGIwithNonlinearRelationshipsSmallness,
    SmoothnessFirstOrder,
    SparseSmoothness,
    BaseSimilarityMeasure,
)
from ..utils import (
    mkvc,
    set_kwargs,
    sdiag,
    diagEst,
    spherical2cartesian,
    cartesian2spherical,
    Zero,
    eigenvalue_by_power_iteration,
    validate_string,
)
from ..utils.code_utils import (
    deprecate_property,
    validate_type,
    validate_integer,
    validate_float,
    validate_ndarray_with_shape,
)


class InversionDirective:
    """Base inversion directive class.

    SimPEG directives initialize and update parameters used by the inversion algorithm;
    e.g. setting the initial beta or updating the regularization. ``InversionDirective``
    is a parent class responsible for connecting directives to the data misfit, regularization
    and optimization defining the inverse problem.

    Parameters
    ----------
    inversion : SimPEG.inversion.BaseInversion, None
        An SimPEG inversion object; i.e. an instance of :class:`SimPEG.inversion.BaseInversion`.
    dmisfit : SimPEG.data_misfit.BaseDataMisfit, None
        A data data misfit; i.e. an instance of :class:`SimPEG.data_misfit.BaseDataMisfit`.
    reg : SimPEG.regularization.BaseRegularization, None
        The regularization, or model objective function; i.e. an instance of :class:`SimPEG.regularization.BaseRegularization`.
    verbose : bool
        Whether or not to print debugging information.
    """

    _REGISTRY = {}

    _regPair = [WeightedLeastSquares, BaseRegularization, ComboObjectiveFunction]
    _dmisfitPair = [BaseDataMisfit, ComboObjectiveFunction]

    def __init__(self, inversion=None, dmisfit=None, reg=None, verbose=False, **kwargs):
        self.inversion = inversion
        self.dmisfit = dmisfit
        self.reg = reg
        debug = kwargs.pop("debug", None)
        if debug is not None:
            self.debug = debug
        else:
            self.verbose = verbose
        set_kwargs(self, **kwargs)

    @property
    def verbose(self):
        """Whether or not to print debugging information.

        Returns
        -------
        bool
        """
        return self._verbose

    @verbose.setter
    def verbose(self, value):
        self._verbose = validate_type("verbose", value, bool)

    debug = deprecate_property(verbose, "debug", "verbose", removal_version="0.19.0")

    @property
    def inversion(self):
        """Inversion object associated with the directive.

        Returns
        -------
        SimPEG.inversion.BaseInversion
            The inversion associated with the directive.
        """
        if not hasattr(self, "_inversion"):
            return None
        return self._inversion

    @inversion.setter
    def inversion(self, i):
        if getattr(self, "_inversion", None) is not None:
            warnings.warn(
                "InversionDirective {0!s} has switched to a new inversion.".format(
                    self.__class__.__name__
                )
            )
        self._inversion = i

    @property
    def invProb(self):
        """Inverse problem associated with the directive.

        Returns
        -------
        SimPEG.inverse_problem.BaseInvProblem
            The inverse problem associated with the directive.
        """
        return self.inversion.invProb

    @property
    def opt(self):
        """Optimization algorithm associated with the directive.

        Returns
        -------
        SimPEG.optimization.Minimize
            Optimization algorithm associated with the directive.
        """
        return self.invProb.opt

    @property
    def reg(self):
        """Regularization associated with the directive.

        Returns
        -------
        SimPEG.regularization.BaseRegularization
            The regularization associated with the directive.
        """
        if getattr(self, "_reg", None) is None:
            self.reg = self.invProb.reg  # go through the setter
        return self._reg

    @reg.setter
    def reg(self, value):
        if value is not None:
            assert any(
                [isinstance(value, regtype) for regtype in self._regPair]
            ), "Regularization must be in {}, not {}".format(self._regPair, type(value))

            if isinstance(value, WeightedLeastSquares):
                value = 1 * value  # turn it into a combo objective function
        self._reg = value

    @property
    def dmisfit(self):
        """Data misfit associated with the directive.

        Returns
        -------
        SimPEG.data_misfit.BaseDataMisfit
            The data misfit associated with the directive.
        """
        if getattr(self, "_dmisfit", None) is None:
            self.dmisfit = self.invProb.dmisfit  # go through the setter
        return self._dmisfit

    @dmisfit.setter
    def dmisfit(self, value):
        if value is not None:
            assert any(
                [isinstance(value, dmisfittype) for dmisfittype in self._dmisfitPair]
            ), "Misfit must be in {}, not {}".format(self._dmisfitPair, type(value))

            if not isinstance(value, ComboObjectiveFunction):
                value = 1 * value  # turn it into a combo objective function
        self._dmisfit = value

    @property
    def survey(self):
        """Return survey for all data misfits

        Assuming that ``dmisfit`` is always a ``ComboObjectiveFunction``,
        return a list containing the survey for each data misfit; i.e.
        [survey1, survey2, ...]

        Returns
        -------
        list of SimPEG.survey.Survey
            Survey for all data misfits.
        """
        return [objfcts.simulation.survey for objfcts in self.dmisfit.objfcts]

    @property
    def simulation(self):
        """Return simulation for all data misfits.

        Assuming that ``dmisfit`` is always a ``ComboObjectiveFunction``,
        return a list containing the simulation for each data misfit; i.e.
        [sim1, sim2, ...].

        Returns
        -------
        list of SimPEG.simulation.BaseSimulation
            Simulation for all data misfits.
        """
        return [objfcts.simulation for objfcts in self.dmisfit.objfcts]

    def initialize(self):
        """Initialize inversion parameter(s) according to directive."""
        pass

    def endIter(self):
        """Update inversion parameter(s) according to directive at end of iteration."""
        pass

    def finish(self):
        """Update inversion parameter(s) according to directive at end of inversion."""
        pass

    def validate(self, directiveList=None):
        """Validate directive.

        The `validate` method returns ``True`` if the directive and its location within
        the directives list does not encounter conflicts. Otherwise, an appropriate error
        message is returned describing the conflict.

        Parameters
        ----------
        directive_list : SimPEG.directives.DirectiveList
            List of directives used in the inversion.

        Returns
        -------
        bool
            Returns ``True`` if validated, otherwise an approriate error is returned.
        """
        return True


class DirectiveList(object):
    """Directives list

    SimPEG directives initialize and update parameters used by the inversion algorithm;
    e.g. setting the initial beta or updating the regularization. ``DirectiveList`` stores
    the set of directives used in the inversion algorithm.

    Parameters
    ----------
    directives : list of SimPEG.directives.InversionDirective
        List of directives.
    inversion : SimPEG.inversion.BaseInversion
        The inversion associated with the directives list.
    debug : bool
        Whether or not to print debugging information.

    """

    def __init__(self, *directives, inversion=None, debug=False, **kwargs):
        super().__init__(**kwargs)
        self.dList = []
        for d in directives:
            assert isinstance(
                d, InversionDirective
            ), "All directives must be InversionDirectives not {}".format(type(d))
            self.dList.append(d)
        self.inversion = inversion
        self.verbose = debug

    @property
    def debug(self):
        """Whether or not to print debugging information

        Returns
        -------
        bool
        """
        return getattr(self, "_debug", False)

    @debug.setter
    def debug(self, value):
        for d in self.dList:
            d.debug = value
        self._debug = value

    @property
    def inversion(self):
        """Inversion object associated with the directives list.

        Returns
        -------
        SimPEG.inversion.BaseInversion
            The inversion associated with the directives list.
        """
        return getattr(self, "_inversion", None)

    @inversion.setter
    def inversion(self, i):
        if self.inversion is i:
            return
        if getattr(self, "_inversion", None) is not None:
            warnings.warn(
                "{0!s} has switched to a new inversion.".format(self.__class__.__name__)
            )
        for d in self.dList:
            d.inversion = i
        self._inversion = i

    def call(self, ruleType):
        if self.dList is None:
            if self.verbose:
                print("DirectiveList is None, no directives to call!")
            return

        directives = ["initialize", "endIter", "finish"]
        assert ruleType in directives, 'Directive type must be in ["{0!s}"]'.format(
            '", "'.join(directives)
        )
        for r in self.dList:
            getattr(r, ruleType)()

    def validate(self):
        [directive.validate(self) for directive in self.dList]
        return True


class BaseBetaEstimator(InversionDirective):
    """Base class for estimating initial trade-off parameter (beta).

    This class has properties and methods inherited by directive classes which estimate
    the initial trade-off parameter (beta). This class is not used directly to create
    directives for the inversion.

    Parameters
    ----------
    beta0_ratio : float
        Desired ratio between data misfit and model objective function at initial beta iteration.
    seed : int, None
        Seed used for random sampling.

    """

    def __init__(
        self,
        beta0_ratio=1.0,
        n_pw_iter=4,
        seed=None,
        method="power_iteration",
        **kwargs,
    ):
        super().__init__(**kwargs)
        self.beta0_ratio = beta0_ratio
        self.seed = seed

    @property
    def beta0_ratio(self):
        """The estimated ratio is multiplied by this to obtain beta.

        Returns
        -------
        float
        """
        return self._beta0_ratio

    @beta0_ratio.setter
    def beta0_ratio(self, value):
        self._beta0_ratio = validate_float(
            "beta0_ratio", value, min_val=0.0, inclusive_min=False
        )

    @property
    def seed(self):
        """Random seed to initialize with.

        Returns
        -------
        int
        """
        return self._seed

    @seed.setter
    def seed(self, value):
        if value is not None:
            value = validate_integer("seed", value, min_val=1)
        self._seed = value

    def validate(self, directive_list):
        ind = [isinstance(d, BaseBetaEstimator) for d in directive_list.dList]
        assert np.sum(ind) == 1, (
            "Multiple directives for computing initial beta detected in directives list. "
            "Only one directive can be used to set the initial beta."
        )

        return True


class BetaEstimateMaxDerivative(BaseBetaEstimator):
    r"""Estimate initial trade-off parameter (beta) using largest derivatives.

    The initial trade-off parameter (beta) is estimated by scaling the ratio
    between the largest derivatives in the gradient of the data misfit and
    model objective function. The estimated trade-off parameter is used to
    update the **beta** property in the associated :class:`SimPEG.inverse_problem.BaseInvProblem`
    object prior to running the inversion. A separate directive is used for updating the
    trade-off parameter at successive beta iterations; see :class:`BetaSchedule`.

    Parameters
    ----------
    beta0_ratio: float
        Desired ratio between data misfit and model objective function at initial beta iteration.
    seed : int, None
        Seed used for random sampling.

    Notes
    -----
    Let :math:`\phi_d` represent the data misfit, :math:`\phi_m` represent the model
    objective function and :math:`\mathbf{m_0}` represent the starting model. The first
    model update is obtained by minimizing the a global objective function of the form:

    .. math::
        \phi (\mathbf{m_0}) = \phi_d (\mathbf{m_0}) + \beta_0 \phi_m (\mathbf{m_0})

    where :math:`\beta_0` represents the initial trade-off parameter (beta).

    We define :math:`\gamma` as the desired ratio between the data misfit and model objective
    functions at the initial beta iteration (defined by the 'beta0_ratio' input argument).
    Here, the initial trade-off parameter is computed according to:

    .. math::
        \beta_0 = \gamma \frac{| \nabla_m \phi_d (\mathbf{m_0}) |_{max}}{| \nabla_m \phi_m (\mathbf{m_0 + \delta m}) |_{max}}

    where

    .. math::
        \delta \mathbf{m} = \frac{m_{max}}{\mu_{max}} \boldsymbol{\mu}

    and :math:`\boldsymbol{\mu}` is a set of independent samples from the
    continuous uniform distribution between 0 and 1.

    """

    def __init__(self, beta0_ratio=1.0, seed=None, **kwargs):
        super().__init__(beta0_ratio, seed, **kwargs)

    def initialize(self):
        if self.seed is not None:
            np.random.seed(self.seed)

        if self.verbose:
            print("Calculating the beta0 parameter.")

        m = self.invProb.model

        x0 = np.random.rand(*m.shape)
        phi_d_deriv = np.abs(self.dmisfit.deriv(m)).max()
        dm = x0 / x0.max() * m.max()
        phi_m_deriv = np.abs(self.reg.deriv(m + dm)).max()

        self.ratio = np.asarray(phi_d_deriv / phi_m_deriv)
        self.beta0 = self.beta0_ratio * self.ratio
        self.invProb.beta = self.beta0


class BetaEstimate_ByEig(BaseBetaEstimator):
    r"""Estimate initial trade-off parameter (beta) by power iteration.

    The initial trade-off parameter (beta) is estimated by scaling the ratio
    between the largest eigenvalue in the second derivative of the data
    misfit and the model objective function. The largest eigenvalues are estimated
    using the power iteration method; see :func:`SimPEG.utils.eigenvalue_by_power_iteration`.
    The estimated trade-off parameter is used to update the **beta** property in the
    associated :class:`SimPEG.inverse_problem.BaseInvProblem` object prior to running the inversion.
    Note that a separate directive is used for updating the trade-off parameter at successive
    beta iterations; see :class:`BetaSchedule`.

    Parameters
    ----------
    beta0_ratio: float
        Desired ratio between data misfit and model objective function at initial beta iteration.
    n_pw_iter : int
        Number of power iterations used to estimate largest eigenvalues.
    seed : int, None
        Seed used for random sampling.

    Notes
    -----
    Let :math:`\phi_d` represent the data misfit, :math:`\phi_m` represent the model
    objective function and :math:`\mathbf{m_0}` represent the starting model. The first
    model update is obtained by minimizing the a global objective function of the form:

    .. math::
        \phi (\mathbf{m_0}) = \phi_d (\mathbf{m_0}) + \beta_0 \phi_m (\mathbf{m_0})

    where :math:`\beta_0` represents the initial trade-off parameter (beta).
    Let :math:`\gamma` define the desired ratio between the data misfit and model
    objective functions at the initial beta iteration (defined by the 'beta0_ratio' input argument).
    Using the power iteration approach, our initial trade-off parameter is given by:

    .. math::
        \beta_0 = \gamma \frac{\lambda_d}{\lambda_m}

    where :math:`\lambda_d` as the largest eigenvalue of the Hessian of the data misfit, and
    :math:`\lambda_m` as the largest eigenvalue of the Hessian of the model objective function.
    For each Hessian, the largest eigenvalue is computed using power iteration. The input
    parameter 'n_pw_iter' sets the number of power iterations used in the estimate.

    For a description of the power iteration approach for estimating the larges eigenvalue,
    see :func:`SimPEG.utils.eigenvalue_by_power_iteration`.

    """

    def __init__(self, beta0_ratio=1.0, n_pw_iter=4, seed=None, **kwargs):
        super().__init__(beta0_ratio, seed, **kwargs)
        self.n_pw_iter = n_pw_iter

    @property
    def n_pw_iter(self):
        """Number of power iterations for estimating largest eigenvalues.

        Returns
        -------
        int
            Number of power iterations for estimating largest eigenvalues.
        """
        return self._n_pw_iter

    @n_pw_iter.setter
    def n_pw_iter(self, value):
        self._n_pw_iter = validate_integer("n_pw_iter", value, min_val=1)

    def initialize(self):
        if self.seed is not None:
            np.random.seed(self.seed)

        if self.verbose:
            print("Calculating the beta0 parameter.")

        m = self.invProb.model

        dm_eigenvalue = eigenvalue_by_power_iteration(
            self.dmisfit,
            m,
            n_pw_iter=self.n_pw_iter,
        )
        reg_eigenvalue = eigenvalue_by_power_iteration(
            self.reg,
            m,
            n_pw_iter=self.n_pw_iter,
        )

        self.ratio = np.asarray(dm_eigenvalue / reg_eigenvalue)
        self.beta0 = self.beta0_ratio * self.ratio
        self.invProb.beta = self.beta0


class BetaSchedule(InversionDirective):
    """Reduce trade-off parameter (beta) at successive iterations using a cooling schedule.

    Updates the **beta** property in the associated :class:`SimPEG.inverse_problem.BaseInvProblem`
    while the inversion is running.
    For linear least-squares problems, the optimization problem can be solved in a
    single step and the cooling rate can be set to *1*. For non-linear optimization
    problems, multiple steps are required obtain the minimizer for a fixed trade-off
    parameter. In this case, the cooling rate should be larger than 1.

    Parameters
    ----------
    coolingFactor : float
        The factor by which the trade-off parameter is decreased when updated.
        The preexisting value of the trade-off parameter is divided by the cooling factor.
    coolingRate : int
        Sets the number of successive iterations before the trade-off parameter is reduced.
        Use *1* for linear least-squares optimization problems. Use *2* for weakly non-linear
        optimization problems. Use *3* for general non-linear optimization problems.

    """

    def __init__(self, coolingFactor=8.0, coolingRate=3, **kwargs):
        super().__init__(**kwargs)
        self.coolingFactor = coolingFactor
        self.coolingRate = coolingRate

    @property
    def coolingFactor(self):
        """Beta is divided by this value every `coolingRate` iterations.

        Returns
        -------
        float
        """
        return self._coolingFactor

    @coolingFactor.setter
    def coolingFactor(self, value):
        self._coolingFactor = validate_float(
            "coolingFactor", value, min_val=0.0, inclusive_min=False
        )

    @property
    def coolingRate(self):
        """Cool after this number of iterations.

        Returns
        -------
        int
        """
        return self._coolingRate

    @coolingRate.setter
    def coolingRate(self, value):
        self._coolingRate = validate_integer("coolingRate", value, min_val=1)

    def endIter(self):
        if self.opt.iter > 0 and self.opt.iter % self.coolingRate == 0:
            if self.verbose:
                print(
                    "BetaSchedule is cooling Beta. Iteration: {0:d}".format(
                        self.opt.iter
                    )
                )
            self.invProb.beta /= self.coolingFactor


class AlphasSmoothEstimate_ByEig(InversionDirective):
    """
    Estimate the alphas multipliers for the smoothness terms of the regularization
    as a multiple of the ratio between the highest eigenvalue of the
    smallness term and the highest eigenvalue of each smoothness term of the regularization.
    The highest eigenvalue are estimated through power iterations and Rayleigh quotient.
    """

    def __init__(self, alpha0_ratio=1.0, n_pw_iter=4, seed=None, **kwargs):
        super().__init__(**kwargs)
        self.alpha0_ratio = alpha0_ratio
        self.n_pw_iter = n_pw_iter
        self.seed = seed

    @property
    def alpha0_ratio(self):
        """the estimated Alpha_smooth is multiplied by this ratio (int or array).

        Returns
        -------
        numpy.ndarray
        """
        return self._alpha0_ratio

    @alpha0_ratio.setter
    def alpha0_ratio(self, value):
        self._alpha0_ratio = validate_ndarray_with_shape(
            "alpha0_ratio", value, shape=("*",)
        )

    @property
    def n_pw_iter(self):
        """Number of power iterations for estimation.

        Returns
        -------
        int
        """
        return self._n_pw_iter

    @n_pw_iter.setter
    def n_pw_iter(self, value):
        self._n_pw_iter = validate_integer("n_pw_iter", value, min_val=1)

    @property
    def seed(self):
        """Random seed to initialize with.

        Returns
        -------
        int
        """
        return self._seed

    @seed.setter
    def seed(self, value):
        if value is not None:
            value = validate_integer("seed", value, min_val=1)
        self._seed = value

    def initialize(self):
        """"""
        if self.seed is not None:
            np.random.seed(self.seed)

        smoothness = []
        smallness = []
        parents = {}
        for regobjcts in self.reg.objfcts:
            if isinstance(regobjcts, ComboObjectiveFunction):
                objfcts = regobjcts.objfcts
            else:
                objfcts = [regobjcts]

            for obj in objfcts:
                if isinstance(
                    obj,
                    (
                        Smallness,
                        SparseSmallness,
                        PGIsmallness,
                        PGIwithNonlinearRelationshipsSmallness,
                    ),
                ):
                    smallness += [obj]

                elif isinstance(obj, (SmoothnessFirstOrder, SparseSmoothness)):
                    parents[obj] = regobjcts
                    smoothness += [obj]

        if len(smallness) == 0:
            raise UserWarning(
                "Directive 'AlphasSmoothEstimate_ByEig' requires a regularization with at least one Small instance."
            )

        smallness_eigenvalue = eigenvalue_by_power_iteration(
            smallness[0],
            self.invProb.model,
            n_pw_iter=self.n_pw_iter,
        )

        self.alpha0_ratio = self.alpha0_ratio * np.ones(len(smoothness))

        if len(self.alpha0_ratio) != len(smoothness):
            raise ValueError(
                f"Input values for 'alpha0_ratio' should be of len({len(smoothness)}). Provided {self.alpha0_ratio}"
            )

        alphas = []
        for user_alpha, obj in zip(self.alpha0_ratio, smoothness):
            smooth_i_eigenvalue = eigenvalue_by_power_iteration(
                obj,
                self.invProb.model,
                n_pw_iter=self.n_pw_iter,
            )
            ratio = smallness_eigenvalue / smooth_i_eigenvalue

            mtype = obj._multiplier_pair

            new_alpha = getattr(parents[obj], mtype) * user_alpha * ratio
            setattr(parents[obj], mtype, new_alpha)
            alphas += [new_alpha]

        if self.verbose:
            print(f"Alpha scales: {alphas}")


class ScalingMultipleDataMisfits_ByEig(InversionDirective):
    """
    For multiple data misfits only: multiply each data misfit term
    by the inverse of its highest eigenvalue and then
    normalize the sum of the data misfit multipliers to one.
    The highest eigenvalue are estimated through power iterations and Rayleigh quotient.
    """

    def __init__(self, chi0_ratio=None, n_pw_iter=4, seed=None, **kwargs):
        super().__init__(**kwargs)
        self.chi0_ratio = chi0_ratio
        self.n_pw_iter = n_pw_iter
        self.seed = seed

    @property
    def chi0_ratio(self):
        """the estimated Alpha_smooth is multiplied by this ratio (int or array)

        Returns
        -------
        numpy.ndarray
        """
        return self._chi0_ratio

    @chi0_ratio.setter
    def chi0_ratio(self, value):
        if value is not None:
            value = validate_ndarray_with_shape("chi0_ratio", value, shape=("*",))
        self._chi0_ratio = value

    @property
    def n_pw_iter(self):
        """Number of power iterations for estimation.

        Returns
        -------
        int
        """
        return self._n_pw_iter

    @n_pw_iter.setter
    def n_pw_iter(self, value):
        self._n_pw_iter = validate_integer("n_pw_iter", value, min_val=1)

    @property
    def seed(self):
        """Random seed to initialize with

        Returns
        -------
        int
        """
        return self._seed

    @seed.setter
    def seed(self, value):
        if value is not None:
            value = validate_integer("seed", value, min_val=1)
        self._seed = value

    def initialize(self):
        """"""
        if self.seed is not None:
            np.random.seed(self.seed)

        if self.verbose:
            print("Calculating the scaling parameter.")

        if (
            getattr(self.dmisfit, "objfcts", None) is None
            or len(self.dmisfit.objfcts) == 1
        ):
            raise TypeError(
                "ScalingMultipleDataMisfits_ByEig only applies to joint inversion"
            )

        ndm = len(self.dmisfit.objfcts)
        if self.chi0_ratio is not None:
            self.chi0_ratio = self.chi0_ratio * np.ones(ndm)
        else:
            self.chi0_ratio = self.dmisfit.multipliers

        m = self.invProb.model

        dm_eigenvalue_list = []
        for dm in self.dmisfit.objfcts:
            dm_eigenvalue_list += [eigenvalue_by_power_iteration(dm, m)]

        self.chi0 = self.chi0_ratio / np.r_[dm_eigenvalue_list]
        self.chi0 = self.chi0 / np.sum(self.chi0)
        self.dmisfit.multipliers = self.chi0

        if self.verbose:
            print("Scale Multipliers: ", self.dmisfit.multipliers)


class JointScalingSchedule(InversionDirective):
    """
    For multiple data misfits only: rebalance each data misfit term
    during the inversion when some datasets are fit, and others not
    using the ratios of current misfits and their respective target.
    It implements the strategy described in https://doi.org/10.1093/gji/ggaa378.
    """

    def __init__(
        self, warmingFactor=1.0, chimax=1e10, chimin=1e-10, update_rate=1, **kwargs
    ):
        super().__init__(**kwargs)
        self.mode = 1
        self.warmingFactor = warmingFactor
        self.chimax = chimax
        self.chimin = chimin
        self.update_rate = update_rate

    @property
    def mode(self):
        """The type of update to perform.

        Returns
        -------
        {1, 2}
        """
        return self._mode

    @mode.setter
    def mode(self, value):
        self._mode = validate_integer("mode", value, min_val=1, max_val=2)

    @property
    def warmingFactor(self):
        """Factor to adjust scaling of the data misfits by.

        Returns
        -------
        float
        """
        return self._warmingFactor

    @warmingFactor.setter
    def warmingFactor(self, value):
        self._warmingFactor = validate_float(
            "warmingFactor", value, min_val=0.0, inclusive_min=False
        )

    @property
    def chimax(self):
        """Maximum chi factor.

        Returns
        -------
        float
        """
        return self._chimax

    @chimax.setter
    def chimax(self, value):
        self._chimax = validate_float("chimax", value, min_val=0.0, inclusive_min=False)

    @property
    def chimin(self):
        """Minimum chi factor.

        Returns
        -------
        float
        """
        return self._chimin

    @chimin.setter
    def chimin(self, value):
        self._chimin = validate_float("chimin", value, min_val=0.0, inclusive_min=False)

    @property
    def update_rate(self):
        """Will update the data misfit scalings after this many iterations.

        Returns
        -------
        int
        """
        return self._update_rate

    @update_rate.setter
    def update_rate(self, value):
        self._update_rate = validate_integer("update_rate", value, min_val=1)

    def initialize(self):
        if (
            getattr(self.dmisfit, "objfcts", None) is None
            or len(self.dmisfit.objfcts) == 1
        ):
            raise TypeError("JointScalingSchedule only applies to joint inversion")

        targetclass = np.r_[
            [
                isinstance(dirpart, MultiTargetMisfits)
                for dirpart in self.inversion.directiveList.dList
            ]
        ]
        if ~np.any(targetclass):
            self.DMtarget = None
        else:
            self.targetclass = np.where(targetclass)[0][-1]
            self.DMtarget = self.inversion.directiveList.dList[
                self.targetclass
            ].DMtarget

        if self.verbose:
            print("Initial data misfit scales: ", self.dmisfit.multipliers)

    def endIter(self):
        self.dmlist = self.inversion.directiveList.dList[self.targetclass].dmlist

        if np.any(self.dmlist < self.DMtarget):
            self.mode = 2
        else:
            self.mode = 1

        if self.opt.iter > 0 and self.opt.iter % self.update_rate == 0:
            if self.mode == 2:
                if np.all(np.r_[self.dmisfit.multipliers] > self.chimin) and np.all(
                    np.r_[self.dmisfit.multipliers] < self.chimax
                ):
                    indx = self.dmlist > self.DMtarget
                    if np.any(indx):
                        multipliers = self.warmingFactor * np.median(
                            self.DMtarget[~indx] / self.dmlist[~indx]
                        )
                        if np.sum(indx) == 1:
                            indx = np.where(indx)[0][0]
                        self.dmisfit.multipliers[indx] *= multipliers
                        self.dmisfit.multipliers /= np.sum(self.dmisfit.multipliers)

                        if self.verbose:
                            print("Updating scaling for data misfits by ", multipliers)
                            print("New scales:", self.dmisfit.multipliers)


class TargetMisfit(InversionDirective):
    """
    ... note:: Currently this target misfit is not set up for joint inversion.
    Check out MultiTargetMisfits
    """

    def __init__(self, target=None, phi_d_star=None, chifact=1.0, **kwargs):
        super().__init__(**kwargs)
        self.chifact = chifact
        self.phi_d_star = phi_d_star
        if phi_d_star is not None and target is not None:
            raise AttributeError("Attempted to set both target and phi_d_star.")
        if target is not None:
            self.target = target

    @property
    def target(self):
        """The target value for the data misfit

        Returns
        -------
        float
        """
        if getattr(self, "_target", None) is None:
            self._target = self.chifact * self.phi_d_star
        return self._target

    @target.setter
    def target(self, val):
        self._target = validate_float("target", val, min_val=0.0, inclusive_min=False)

    @property
    def chifact(self):
        """The a multiplier for the target data misfit value.

        The target value is `chifact` times `phi_d_star`

        Returns
        -------
        float
        """
        return self._chifact

    @chifact.setter
    def chifact(self, value):
        self._chifact = validate_float(
            "chifact", value, min_val=0.0, inclusive_min=False
        )
        self._target = None

    @property
    def phi_d_star(self):
        """The target phi_d value for the data misfit.

        The target value is `chifact` times `phi_d_star`

        Returns
        -------
        float
        """
        # the factor of 0.5 is because we do phid = 0.5*||dpred - dobs||^2
        if self._phi_d_star is None:
            nD = 0
            for survey in self.survey:
                nD += survey.nD
            self._phi_d_star = 0.5 * nD
        return self._phi_d_star

    @phi_d_star.setter
    def phi_d_star(self, value):
        # the factor of 0.5 is because we do phid = 0.5*||dpred - dobs||^2
        if value is not None:
            value = validate_float(
                "phi_d_star", value, min_val=0.0, inclusive_min=False
            )
        self._phi_d_star = value
        self._target = None

    def endIter(self):
        if self.invProb.phi_d < self.target:
            self.opt.stopNextIteration = True
            self.print_final_misfit()

    def print_final_misfit(self):
        if self.opt.print_type == "ubc":
            self.opt.print_target = (
                ">> Target misfit: %.1f (# of data) is achieved"
            ) % (self.target * self.invProb.opt.factor)


class MultiTargetMisfits(InversionDirective):
    def __init__(
        self,
        WeightsInTarget=False,
        chifact=1.0,
        phi_d_star=None,
        TriggerSmall=True,
        chiSmall=1.0,
        phi_ms_star=None,
        TriggerTheta=False,
        ToleranceTheta=1.0,
        distance_norm=np.inf,
        **kwargs,
    ):
        super().__init__(**kwargs)

        self.WeightsInTarget = WeightsInTarget
        # Chi factor for Geophsyical Data Misfit
        self.chifact = chifact
        self.phi_d_star = phi_d_star

        # Chifact for Clustering/Smallness
        self.TriggerSmall = TriggerSmall
        self.chiSmall = chiSmall
        self.phi_ms_star = phi_ms_star

        # Tolerance for parameters difference with their priors
        self.TriggerTheta = TriggerTheta  # deactivated by default
        self.ToleranceTheta = ToleranceTheta
        self.distance_norm = distance_norm

        self._DM = False
        self._CL = False
        self._DP = False

    @property
    def WeightsInTarget(self):
        """Whether to account for weights in the petrophysical misfit.

        Returns
        -------
        bool
        """
        return self._WeightsInTarget

    @WeightsInTarget.setter
    def WeightsInTarget(self, value):
        self._WeightsInTarget = validate_type("WeightsInTarget", value, bool)

    @property
    def chifact(self):
        """The a multiplier for the target Geophysical data misfit value.

        The target value is `chifact` times `phi_d_star`

        Returns
        -------
        numpy.ndarray
        """
        return self._chifact

    @chifact.setter
    def chifact(self, value):
        self._chifact = validate_ndarray_with_shape("chifact", value, shape=("*",))
        self._DMtarget = None

    @property
    def phi_d_star(self):
        """The target phi_d value for the Geophysical data misfit.

        The target value is `chifact` times `phi_d_star`

        Returns
        -------
        float
        """
        # the factor of 0.5 is because we do phid = 0.5*|| dpred - dobs||^2
        if getattr(self, "_phi_d_star", None) is None:
            # Check if it is a ComboObjective
            if isinstance(self.dmisfit, ComboObjectiveFunction):
                value = np.r_[[0.5 * survey.nD for survey in self.survey]]
            else:
                value = np.r_[[0.5 * self.survey.nD]]
            self._phi_d_star = value
            self._DMtarget = None

        return self._phi_d_star

    @phi_d_star.setter
    def phi_d_star(self, value):
        # the factor of 0.5 is because we do phid = 0.5*|| dpred - dobs||^2
        if value is not None:
            value = validate_ndarray_with_shape("phi_d_star", value, shape=("*",))
        self._phi_d_star = value
        self._DMtarget = None

    @property
    def chiSmall(self):
        """The a multiplier for the target petrophysical misfit value.

        The target value is `chiSmall` times `phi_ms_star`

        Returns
        -------
        float
        """
        return self._chiSmall

    @chiSmall.setter
    def chiSmall(self, value):
        self._chiSmall = validate_float("chiSmall", value)
        self._CLtarget = None

    @property
    def phi_ms_star(self):
        """The target value for the petrophysical data misfit.

        The target value is `chiSmall` times `phi_ms_star`

        Returns
        -------
        float
        """
        return self._phi_ms_star

    @phi_ms_star.setter
    def phi_ms_star(self, value):
        if value is not None:
            value = validate_float("phi_ms_star", value)
        self._phi_ms_star = value
        self._CLtarget = None

    @property
    def TriggerSmall(self):
        """Whether to trigger the smallness misfit test.

        Returns
        -------
        bool
        """
        return self._TriggerSmall

    @TriggerSmall.setter
    def TriggerSmall(self, value):
        self._TriggerSmall = validate_type("TriggerSmall", value, bool)

    @property
    def TriggerTheta(self):
        """Whether to trigger the GMM misfit test.

        Returns
        -------
        bool
        """
        return self._TriggerTheta

    @TriggerTheta.setter
    def TriggerTheta(self, value):
        self._TriggerTheta = validate_type("TriggerTheta", value, bool)

    @property
    def ToleranceTheta(self):
        """Target value for the GMM misfit.

        Returns
        -------
        float
        """
        return self._ToleranceTheta

    @ToleranceTheta.setter
    def ToleranceTheta(self, value):
        self._ToleranceTheta = validate_float("ToleranceTheta", value, min_val=0.0)

    @property
    def distance_norm(self):
        """Distance norm to use for GMM misfit measure.

        Returns
        -------
        float
        """
        return self._distance_norm

    @distance_norm.setter
    def distance_norm(self, value):
        self._distance_norm = validate_float("distance_norm", value, min_val=0.0)

    def initialize(self):
        self.dmlist = np.r_[[dmis(self.invProb.model) for dmis in self.dmisfit.objfcts]]

        if getattr(self.invProb.reg.objfcts[0], "objfcts", None) is not None:
            smallness = np.r_[
                [
                    (
                        np.r_[
                            i,
                            j,
                            (
                                isinstance(
                                    regpart,
                                    PGIwithNonlinearRelationshipsSmallness,
                                )
                                or isinstance(regpart, PGIsmallness)
                            ),
                        ]
                    )
                    for i, regobjcts in enumerate(self.invProb.reg.objfcts)
                    for j, regpart in enumerate(regobjcts.objfcts)
                ]
            ]
            if smallness[smallness[:, 2] == 1][:, :2].size == 0:
                warnings.warn(
                    "There is no PGI regularization. Smallness target is turned off (TriggerSmall flag)"
                )
                self.smallness = -1
                self.pgi_smallness = None

            else:
                self.smallness = smallness[smallness[:, 2] == 1][:, :2][0]
                self.pgi_smallness = self.invProb.reg.objfcts[
                    self.smallness[0]
                ].objfcts[self.smallness[1]]

                if self.verbose:
                    print(
                        type(
                            self.invProb.reg.objfcts[self.smallness[0]].objfcts[
                                self.smallness[1]
                            ]
                        )
                    )

            self._regmode = 1

        else:
            smallness = np.r_[
                [
                    (
                        np.r_[
                            j,
                            (
                                isinstance(
                                    regpart,
                                    PGIwithNonlinearRelationshipsSmallness,
                                )
                                or isinstance(regpart, PGIsmallness)
                            ),
                        ]
                    )
                    for j, regpart in enumerate(self.invProb.reg.objfcts)
                ]
            ]
            if smallness[smallness[:, 1] == 1][:, :1].size == 0:
                if self.TriggerSmall:
                    warnings.warn(
                        "There is no PGI regularization. Smallness target is turned off (TriggerSmall flag)."
                    )
                    self.TriggerSmall = False
                self.smallness = -1
            else:
                self.smallness = smallness[smallness[:, 1] == 1][:, :1][0]
                self.pgi_smallness = self.invProb.reg.objfcts[self.smallness[0]]

                if self.verbose:
                    print(type(self.invProb.reg.objfcts[self.smallness[0]]))

            self._regmode = 2

    @property
    def DM(self):
        """Whether the geophysical data misfit target was satisfied.

        Returns
        -------
        bool
        """
        return self._DM

    @property
    def CL(self):
        """Whether the petrophysical misfit target was satisified.

        Returns
        -------
        bool
        """
        return self._CL

    @property
    def DP(self):
        """Whether the GMM misfit was below the threshold.

        Returns
        -------
        bool
        """
        return self._DP

    @property
    def AllStop(self):
        """Whether all target misfit values have been met.

        Returns
        -------
        bool
        """

        return self.DM and self.CL and self.DP

    @property
    def DMtarget(self):
        if getattr(self, "_DMtarget", None) is None:
            self._DMtarget = self.chifact * self.phi_d_star
        return self._DMtarget

    @DMtarget.setter
    def DMtarget(self, val):
        self._DMtarget = val

    @property
    def CLtarget(self):
        if not getattr(self.pgi_smallness, "approx_eval", True):
            # if nonlinear prior, compute targer numerically at each GMM update
            samples, _ = self.pgi_smallness.gmm.sample(
                len(self.pgi_smallness.gmm.cell_volumes)
            )
            self.phi_ms_star = self.pgi_smallness(
                mkvc(samples), externalW=self.WeightsInTarget
            )

            self._CLtarget = self.chiSmall * self.phi_ms_star

        elif getattr(self, "_CLtarget", None) is None:
            # the factor of 0.5 is because we do phid = 0.5*|| dpred - dobs||^2
            if self.phi_ms_star is None:
                # Expected value is number of active cells * number of physical
                # properties
                self.phi_ms_star = 0.5 * len(self.invProb.model)

            self._CLtarget = self.chiSmall * self.phi_ms_star

        return self._CLtarget

    @property
    def CLnormalizedConstant(self):
        if ~self.WeightsInTarget:
            return 1.0
        elif np.any(self.smallness == -1):
            return np.sum(
                sp.csr_matrix.diagonal(self.invProb.reg.objfcts[0].W) ** 2.0
            ) / len(self.invProb.model)
        else:
            return np.sum(sp.csr_matrix.diagonal(self.pgi_smallness.W) ** 2.0) / len(
                self.invProb.model
            )

    @CLtarget.setter
    def CLtarget(self, val):
        self._CLtarget = val

    def phims(self):
        if np.any(self.smallness == -1):
            return self.invProb.reg.objfcts[0](self.invProb.model)
        else:
            return (
                self.pgi_smallness(
                    self.invProb.model, external_weights=self.WeightsInTarget
                )
                / self.CLnormalizedConstant
            )

    def ThetaTarget(self):
        maxdiff = 0.0

        for i in range(self.invProb.reg.gmm.n_components):
            meandiff = np.linalg.norm(
                (self.invProb.reg.gmm.means_[i] - self.invProb.reg.gmmref.means_[i])
                / self.invProb.reg.gmmref.means_[i],
                ord=self.distance_norm,
            )
            maxdiff = np.maximum(maxdiff, meandiff)

            if (
                self.invProb.reg.gmm.covariance_type == "full"
                or self.invProb.reg.gmm.covariance_type == "spherical"
            ):
                covdiff = np.linalg.norm(
                    (
                        self.invProb.reg.gmm.covariances_[i]
                        - self.invProb.reg.gmmref.covariances_[i]
                    )
                    / self.invProb.reg.gmmref.covariances_[i],
                    ord=self.distance_norm,
                )
            else:
                covdiff = np.linalg.norm(
                    (
                        self.invProb.reg.gmm.covariances_
                        - self.invProb.reg.gmmref.covariances_
                    )
                    / self.invProb.reg.gmmref.covariances_,
                    ord=self.distance_norm,
                )
            maxdiff = np.maximum(maxdiff, covdiff)

            pidiff = np.linalg.norm(
                [
                    (
                        self.invProb.reg.gmm.weights_[i]
                        - self.invProb.reg.gmmref.weights_[i]
                    )
                    / self.invProb.reg.gmmref.weights_[i]
                ],
                ord=self.distance_norm,
            )
            maxdiff = np.maximum(maxdiff, pidiff)

        return maxdiff

    def endIter(self):
        self._DM = False
        self._CL = True
        self._DP = True
        self.dmlist = np.r_[[dmis(self.invProb.model) for dmis in self.dmisfit.objfcts]]
        self.targetlist = np.r_[
            [dm < tgt for dm, tgt in zip(self.dmlist, self.DMtarget)]
        ]

        if np.all(self.targetlist):
            self._DM = True

        if self.TriggerSmall and np.any(self.smallness != -1):
            if self.phims() > self.CLtarget:
                self._CL = False

        if self.TriggerTheta:
            if self.ThetaTarget() > self.ToleranceTheta:
                self._DP = False

        if self.verbose:
            message = "geophys. misfits: " + "; ".join(
                map(
                    str,
                    [
                        "{0} (target {1} [{2}])".format(val, tgt, cond)
                        for val, tgt, cond in zip(
                            np.round(self.dmlist, 1),
                            np.round(self.DMtarget, 1),
                            self.targetlist,
                        )
                    ],
                )
            )
            if self.TriggerSmall:
                message += (
                    " | smallness misfit: {0:.1f} (target: {1:.1f} [{2}])".format(
                        self.phims(), self.CLtarget, self.CL
                    )
                )
            if self.TriggerTheta:
                message += " | GMM parameters within tolerance: {}".format(self.DP)
            print(message)

        if self.AllStop:
            self.opt.stopNextIteration = True
            if self.verbose:
                print("All targets have been reached")


class SaveEveryIteration(InversionDirective):
    """SaveEveryIteration

    This directive saves an array at each iteration. The default
    directory is the current directory and the models are saved as
    ``InversionModel-YYYY-MM-DD-HH-MM-iter.npy``
    """

    def __init__(self, directory=".", name="InversionModel", **kwargs):
        super().__init__(**kwargs)
        self.directory = directory
        self.name = name

    @property
    def directory(self):
        """Directory to save results in.

        Returns
        -------
        str
        """
        return self._directory

    @directory.setter
    def directory(self, value):
        value = validate_string("directory", value)
        fullpath = os.path.abspath(os.path.expanduser(value))

        if not os.path.isdir(fullpath):
            os.mkdir(fullpath)
        self._directory = value

    @property
    def name(self):
        """Root of the filename to be saved.

        Returns
        -------
        str
        """
        return self._name

    @name.setter
    def name(self, value):
        self._name = validate_string("name", value)

    @property
    def fileName(self):
        if getattr(self, "_fileName", None) is None:
            from datetime import datetime

            self._fileName = "{0!s}-{1!s}".format(
                self.name, datetime.now().strftime("%Y-%m-%d-%H-%M")
            )
        return self._fileName


class SaveModelEveryIteration(SaveEveryIteration):
    """SaveModelEveryIteration

    This directive saves the model as a numpy array at each iteration. The
    default directory is the current directoy and the models are saved as
    ``InversionModel-YYYY-MM-DD-HH-MM-iter.npy``
    """

    def initialize(self):
        print(
            "SimPEG.SaveModelEveryIteration will save your models as: "
            "'{0!s}###-{1!s}.npy'".format(self.directory + os.path.sep, self.fileName)
        )

    def endIter(self):
        np.save(
            "{0!s}{1:03d}-{2!s}".format(
                self.directory + os.path.sep, self.opt.iter, self.fileName
            ),
            self.opt.xc,
        )


class SaveOutputEveryIteration(SaveEveryIteration):
    """SaveOutputEveryIteration"""

    save_txt = True

    def __init__(self, save_txt=True, **kwargs):
        super().__init__(**kwargs)

        self.save_txt = save_txt

    @property
    def save_txt(self):
        """Whether to save the output as a text file.

        Returns
        -------
        bool
        """
        return self._save_txt

    @save_txt.setter
    def save_txt(self, value):
        self._save_txt = validate_type("save_txt", value, bool)

    def initialize(self):
        if self.save_txt is True:
            print(
                "SimPEG.SaveOutputEveryIteration will save your inversion "
                "progress as: '###-{0!s}.txt'".format(self.fileName)
            )
            f = open(self.fileName + ".txt", "w")
            header = "  #     beta     phi_d     phi_m   phi_m_small     phi_m_smoomth_x     phi_m_smoomth_y     phi_m_smoomth_z      phi\n"
            f.write(header)
            f.close()

        # Create a list of each

        self.beta = []
        self.phi_d = []
        self.phi_m = []
        self.phi_m_small = []
        self.phi_m_smooth_x = []
        self.phi_m_smooth_y = []
        self.phi_m_smooth_z = []
        self.phi = []

    def endIter(self):
        phi_s, phi_x, phi_y, phi_z = 0, 0, 0, 0

        for reg in self.reg.objfcts:
            if isinstance(reg, Sparse):
                i_s, i_x, i_y, i_z = 0, 1, 2, 3
            else:
                i_s, i_x, i_y, i_z = 0, 1, 3, 5
            if getattr(reg, "alpha_s", None):
                phi_s += reg.objfcts[i_s](self.invProb.model) * reg.alpha_s
            if getattr(reg, "alpha_x", None):
                phi_x += reg.objfcts[i_x](self.invProb.model) * reg.alpha_x

            if reg.regularization_mesh.dim > 1 and getattr(reg, "alpha_y", None):
                phi_y += reg.objfcts[i_y](self.invProb.model) * reg.alpha_y
            if reg.regularization_mesh.dim > 2 and getattr(reg, "alpha_z", None):
                phi_z += reg.objfcts[i_z](self.invProb.model) * reg.alpha_z

        self.beta.append(self.invProb.beta)
        self.phi_d.append(self.invProb.phi_d)
        self.phi_m.append(self.invProb.phi_m)
        self.phi_m_small.append(phi_s)
        self.phi_m_smooth_x.append(phi_x)
        self.phi_m_smooth_y.append(phi_y)
        self.phi_m_smooth_z.append(phi_z)
        self.phi.append(self.opt.f)

        if self.save_txt:
            f = open(self.fileName + ".txt", "a")
            f.write(
                " {0:3d} {1:1.4e} {2:1.4e} {3:1.4e} {4:1.4e} {5:1.4e} "
                "{6:1.4e}  {7:1.4e}  {8:1.4e}\n".format(
                    self.opt.iter,
                    self.beta[self.opt.iter - 1],
                    self.phi_d[self.opt.iter - 1],
                    self.phi_m[self.opt.iter - 1],
                    self.phi_m_small[self.opt.iter - 1],
                    self.phi_m_smooth_x[self.opt.iter - 1],
                    self.phi_m_smooth_y[self.opt.iter - 1],
                    self.phi_m_smooth_z[self.opt.iter - 1],
                    self.phi[self.opt.iter - 1],
                )
            )
            f.close()

    def load_results(self):
        results = np.loadtxt(self.fileName + str(".txt"), comments="#")
        self.beta = results[:, 1]
        self.phi_d = results[:, 2]
        self.phi_m = results[:, 3]
        self.phi_m_small = results[:, 4]
        self.phi_m_smooth_x = results[:, 5]
        self.phi_m_smooth_y = results[:, 6]
        self.phi_m_smooth_z = results[:, 7]

        self.phi_m_smooth = (
            self.phi_m_smooth_x + self.phi_m_smooth_y + self.phi_m_smooth_z
        )

        self.f = results[:, 7]

        self.target_misfit = self.invProb.dmisfit.simulation.survey.nD / 2.0
        self.i_target = None

        if self.invProb.phi_d < self.target_misfit:
            i_target = 0
            while self.phi_d[i_target] > self.target_misfit:
                i_target += 1
            self.i_target = i_target

    def plot_misfit_curves(
        self,
        fname=None,
        dpi=300,
        plot_small_smooth=False,
        plot_phi_m=True,
        plot_small=False,
        plot_smooth=False,
    ):
        self.target_misfit = self.invProb.dmisfit.simulation.survey.nD / 2.0
        self.i_target = None

        if self.invProb.phi_d < self.target_misfit:
            i_target = 0
            while self.phi_d[i_target] > self.target_misfit:
                i_target += 1
            self.i_target = i_target

        fig = plt.figure(figsize=(5, 2))
        ax = plt.subplot(111)
        ax_1 = ax.twinx()
        ax.semilogy(
            np.arange(len(self.phi_d)), self.phi_d, "k-", lw=2, label=r"$\phi_d$"
        )

        if plot_phi_m:
            ax_1.semilogy(
                np.arange(len(self.phi_d)), self.phi_m, "r", lw=2, label=r"$\phi_m$"
            )

        if plot_small_smooth or plot_small:
            ax_1.semilogy(
                np.arange(len(self.phi_d)), self.phi_m_small, "ro", label="small"
            )
        if plot_small_smooth or plot_smooth:
            ax_1.semilogy(
                np.arange(len(self.phi_d)), self.phi_m_smooth_x, "rx", label="smooth_x"
            )
            ax_1.semilogy(
                np.arange(len(self.phi_d)), self.phi_m_smooth_y, "rx", label="smooth_y"
            )
            ax_1.semilogy(
                np.arange(len(self.phi_d)), self.phi_m_smooth_z, "rx", label="smooth_z"
            )

        ax.legend(loc=1)
        ax_1.legend(loc=2)

        ax.plot(
            np.r_[ax.get_xlim()[0], ax.get_xlim()[1]],
            np.ones(2) * self.target_misfit,
            "k:",
        )
        ax.set_xlabel("Iteration")
        ax.set_ylabel(r"$\phi_d$")
        ax_1.set_ylabel(r"$\phi_m$", color="r")
        ax_1.tick_params(axis="y", which="both", colors="red")

        plt.show()
        if fname is not None:
            fig.savefig(fname, dpi=dpi)

    def plot_tikhonov_curves(self, fname=None, dpi=200):
        self.target_misfit = self.invProb.dmisfit.simulation.survey.nD / 2.0
        self.i_target = None

        if self.invProb.phi_d < self.target_misfit:
            i_target = 0
            while self.phi_d[i_target] > self.target_misfit:
                i_target += 1
            self.i_target = i_target

        fig = plt.figure(figsize=(5, 8))
        ax1 = plt.subplot(311)
        ax2 = plt.subplot(312)
        ax3 = plt.subplot(313)

        ax1.plot(self.beta, self.phi_d, "k-", lw=2, ms=4)
        ax1.set_xlim(np.hstack(self.beta).min(), np.hstack(self.beta).max())
        ax1.set_xlabel(r"$\beta$", fontsize=14)
        ax1.set_ylabel(r"$\phi_d$", fontsize=14)

        ax2.plot(self.beta, self.phi_m, "k-", lw=2)
        ax2.set_xlim(np.hstack(self.beta).min(), np.hstack(self.beta).max())
        ax2.set_xlabel(r"$\beta$", fontsize=14)
        ax2.set_ylabel(r"$\phi_m$", fontsize=14)

        ax3.plot(self.phi_m, self.phi_d, "k-", lw=2)
        ax3.set_xlim(np.hstack(self.phi_m).min(), np.hstack(self.phi_m).max())
        ax3.set_xlabel(r"$\phi_m$", fontsize=14)
        ax3.set_ylabel(r"$\phi_d$", fontsize=14)

        if self.i_target is not None:
            ax1.plot(self.beta[self.i_target], self.phi_d[self.i_target], "k*", ms=10)
            ax2.plot(self.beta[self.i_target], self.phi_m[self.i_target], "k*", ms=10)
            ax3.plot(self.phi_m[self.i_target], self.phi_d[self.i_target], "k*", ms=10)

        for ax in [ax1, ax2, ax3]:
            ax.set_xscale("linear")
            ax.set_yscale("linear")
        plt.tight_layout()
        plt.show()
        if fname is not None:
            fig.savefig(fname, dpi=dpi)


class SaveOutputDictEveryIteration(SaveEveryIteration):
    """
    Saves inversion parameters at every iteration.
    """

    # Initialize the output dict
    def __init__(self, saveOnDisk=False, **kwargs):
        super().__init__(**kwargs)
        self.saveOnDisk = saveOnDisk

    @property
    def saveOnDisk(self):
        """Whether to save the output dict to disk.

        Returns
        -------
        bool
        """
        return self._saveOnDisk

    @saveOnDisk.setter
    def saveOnDisk(self, value):
        self._saveOnDisk = validate_type("saveOnDisk", value, bool)

    def initialize(self):
        self.outDict = {}
        if self.saveOnDisk:
            print(
                "SimPEG.SaveOutputDictEveryIteration will save your inversion progress as dictionary: '###-{0!s}.npz'".format(
                    self.fileName
                )
            )

    def endIter(self):
        # regCombo = ["phi_ms", "phi_msx"]

        # if self.simulation[0].mesh.dim >= 2:
        #     regCombo += ["phi_msy"]

        # if self.simulation[0].mesh.dim == 3:
        #     regCombo += ["phi_msz"]

        # Initialize the output dict
        iterDict = {}

        # Save the data.
        iterDict["iter"] = self.opt.iter
        iterDict["beta"] = self.invProb.beta
        iterDict["phi_d"] = self.invProb.phi_d
        iterDict["phi_m"] = self.invProb.phi_m

        # for label, fcts in zip(regCombo, self.reg.objfcts[0].objfcts):
        #     iterDict[label] = fcts(self.invProb.model)

        iterDict["f"] = self.opt.f
        iterDict["m"] = self.invProb.model
        iterDict["dpred"] = self.invProb.dpred

        if hasattr(self.reg.objfcts[0], "eps_p") is True:
            iterDict["eps_p"] = self.reg.objfcts[0].eps_p
            iterDict["eps_q"] = self.reg.objfcts[0].eps_q

        if hasattr(self.reg.objfcts[0], "norms") is True:
            iterDict["lps"] = self.reg.objfcts[0].norms[0][0]
            iterDict["lpx"] = self.reg.objfcts[0].norms[0][1]

        # Save the file as a npz
        if self.saveOnDisk:
            np.savez("{:03d}-{:s}".format(self.opt.iter, self.fileName), iterDict)

        self.outDict[self.opt.iter] = iterDict


class Update_IRLS(InversionDirective):
    f_old = 0
    f_min_change = 1e-2
    beta_tol = 1e-1
    beta_ratio_l2 = None
    prctile = 100
    chifact_start = 1.0
    chifact_target = 1.0

    # Solving parameter for IRLS (mode:2)
    irls_iteration = 0
    minGNiter = 1
    iterStart = 0
    sphericalDomain = False

    # Beta schedule
    ComboObjFun = False
    mode = 1
    coolEpsOptimized = True
    coolEps_p = True
    coolEps_q = True
    floorEps_p = 1e-8
    floorEps_q = 1e-8
    coolEpsFact = 1.2
    silent = False
    fix_Jmatrix = False

    def __init__(
        self,
        max_irls_iterations=20,
        update_beta=True,
        beta_search=False,
        coolingFactor=2.0,
        coolingRate=1,
        **kwargs,
    ):
        super().__init__(**kwargs)
        self.max_irls_iterations = max_irls_iterations
        self.update_beta = update_beta
        self.beta_search = beta_search
        self.coolingFactor = coolingFactor
        self.coolingRate = coolingRate

    @property
    def max_irls_iterations(self):
        """Maximum irls iterations.

        Returns
        -------
        int
        """
        return self._max_irls_iterations

    @max_irls_iterations.setter
    def max_irls_iterations(self, value):
        self._max_irls_iterations = validate_integer(
            "max_irls_iterations", value, min_val=0
        )

    @property
    def coolingFactor(self):
        """Beta is divided by this value every `coolingRate` iterations.

        Returns
        -------
        float
        """
        return self._coolingFactor

    @coolingFactor.setter
    def coolingFactor(self, value):
        self._coolingFactor = validate_float(
            "coolingFactor", value, min_val=0.0, inclusive_min=False
        )

    @property
    def coolingRate(self):
        """Cool after this number of iterations.

        Returns
        -------
        int
        """
        return self._coolingRate

    @coolingRate.setter
    def coolingRate(self, value):
        self._coolingRate = validate_integer("coolingRate", value, min_val=1)

    @property
    def update_beta(self):
        """Whether to update beta.

        Returns
        -------
        bool
        """
        return self._update_beta

    @update_beta.setter
    def update_beta(self, value):
        self._update_beta = validate_type("update_beta", value, bool)

    @property
    def beta_search(self):
        """Whether to do a beta search.

        Returns
        -------
        bool
        """
        return self._beta_search

    @beta_search.setter
    def beta_search(self, value):
        self._beta_search = validate_type("beta_search", value, bool)

    @property
    def target(self):
        if getattr(self, "_target", None) is None:
            nD = 0
            for survey in self.survey:
                nD += survey.nD

            self._target = nD * 0.5 * self.chifact_target

        return self._target

    @target.setter
    def target(self, val):
        self._target = val

    @property
    def start(self):
        if getattr(self, "_start", None) is None:
            if isinstance(self.survey, list):
                self._start = 0
                for survey in self.survey:
                    self._start += survey.nD * 0.5 * self.chifact_start

            else:
                self._start = self.survey.nD * 0.5 * self.chifact_start
        return self._start

    @start.setter
    def start(self, val):
        self._start = val

    def initialize(self):
        if self.mode == 1:
            self.norms = []
            for reg in self.reg.objfcts:
                self.norms.append(reg.norms)
                reg.norms = [2.0 for obj in reg.objfcts]
                reg.model = self.invProb.model

        # Update the model used by the regularization
        for reg in self.reg.objfcts:
            reg.model = self.invProb.model

        if self.sphericalDomain:
            self.angleScale()

    def endIter(self):
        if self.sphericalDomain:
            self.angleScale()

        # Check if misfit is within the tolerance, otherwise scale beta
        if np.all(
            [
                np.abs(1.0 - self.invProb.phi_d / self.target) > self.beta_tol,
                self.update_beta,
                self.mode != 1,
            ]
        ):
            ratio = self.target / self.invProb.phi_d

            if ratio > 1:
                ratio = np.mean([2.0, ratio])
            else:
                ratio = np.mean([0.75, ratio])

            self.invProb.beta = self.invProb.beta * ratio

            if np.all([self.mode != 1, self.beta_search]):
                print("Beta search step")
                # self.update_beta = False
                # Re-use previous model and continue with new beta
                self.invProb.model = self.reg.objfcts[0].model
                self.opt.xc = self.reg.objfcts[0].model
                self.opt.iter -= 1
                return

        elif np.all([self.mode == 1, self.opt.iter % self.coolingRate == 0]):
            self.invProb.beta = self.invProb.beta / self.coolingFactor

        # After reaching target misfit with l2-norm, switch to IRLS (mode:2)
        if np.all([self.invProb.phi_d < self.start, self.mode == 1]):
            self.start_irls()

        # Only update after GN iterations
        if np.all(
            [(self.opt.iter - self.iterStart) % self.minGNiter == 0, self.mode != 1]
        ):
            if self.stopping_criteria():
                self.opt.stopNextIteration = True
                return

            # Print to screen
            for reg in self.reg.objfcts:
                for obj in reg.objfcts:
                    if isinstance(reg, (Sparse, BaseSparse)):
                        obj.irls_threshold = obj.irls_threshold / self.coolEpsFact

            self.irls_iteration += 1

            # Reset the regularization matrices so that it is
            # recalculated for current model. Do it to all levels of comboObj
            for reg in self.reg.objfcts:
                if isinstance(reg, (Sparse, BaseSparse)):
                    reg.update_weights(reg.model)

            self.update_beta = True
            self.invProb.phi_m_last = self.reg(self.invProb.model)

    def start_irls(self):
        if not self.silent:
            print(
                "Reached starting chifact with l2-norm regularization:"
                + " Start IRLS steps..."
            )

        self.mode = 2

        if getattr(self.opt, "iter", None) is None:
            self.iterStart = 0
        else:
            self.iterStart = self.opt.iter

        self.invProb.phi_m_last = self.reg(self.invProb.model)

        # Either use the supplied irls_threshold, or fix base on distribution of
        # model values
        for reg in self.reg.objfcts:
            if not isinstance(reg, Sparse):
                continue

            for obj in reg.objfcts:
                threshold = np.percentile(
                    np.abs(obj.mapping * obj._delta_m(self.invProb.model)), self.prctile
                )

                if isinstance(obj, SmoothnessFirstOrder):
                    threshold /= reg.regularization_mesh.base_length

                obj.irls_threshold = threshold

        # Re-assign the norms supplied by user l2 -> lp
        for reg, norms in zip(self.reg.objfcts, self.norms):
            reg.norms = norms

        # Save l2-model
        self.invProb.l2model = self.invProb.model.copy()

        # Print to screen
        for reg in self.reg.objfcts:
            if not self.silent:
                print("irls_threshold " + str(reg.objfcts[0].irls_threshold))

    def angleScale(self):
        """
        Update the scales used by regularization for the
        different block of models
        """
        # Currently implemented for MVI-S only
        max_p = []
        for reg in self.reg.objfcts[0].objfcts:
            f_m = abs(reg.f_m(reg.model))
            max_p += [np.max(f_m)]

        max_p = np.asarray(max_p).max()

        max_s = [np.pi, np.pi]

        for reg, var in zip(self.reg.objfcts[1:], max_s):
            for obj in reg.objfcts:
                # TODO Need to make weights_shapes a public method
                obj.set_weights(
                    angle_scale=np.ones(obj._weights_shapes[0]) * max_p / var
                )

    def validate(self, directiveList):
        dList = directiveList.dList
        self_ind = dList.index(self)
        lin_precond_ind = [isinstance(d, UpdatePreconditioner) for d in dList]

        if any(lin_precond_ind):
            assert lin_precond_ind.index(True) > self_ind, (
                "The directive 'UpdatePreconditioner' must be after Update_IRLS "
                "in the directiveList"
            )
        else:
            warnings.warn(
                "Without a Linear preconditioner, convergence may be slow. "
                "Consider adding `Directives.UpdatePreconditioner` to your "
                "directives list"
            )
        return True

    def stopping_criteria(self):
        """
        Check for stopping criteria of max_irls_iteration or minimum change.
        """
        phim_new = 0
        for reg in self.reg.objfcts:
            if isinstance(reg, (Sparse, BaseSparse)):
                reg.model = self.invProb.model
                phim_new += reg(reg.model)

        # Check for maximum number of IRLS cycles1
        if self.irls_iteration == self.max_irls_iterations:
            if not self.silent:
                print(
                    "Reach maximum number of IRLS cycles:"
                    + " {0:d}".format(self.max_irls_iterations)
                )
            return True

        # Check if the function has changed enough
        f_change = np.abs(self.f_old - phim_new) / (self.f_old + 1e-12)
        if np.all(
            [
                f_change < self.f_min_change,
                self.irls_iteration > 1,
                np.abs(1.0 - self.invProb.phi_d / self.target) < self.beta_tol,
            ]
        ):
            print("Minimum decrease in regularization." + "End of IRLS")
            return True

        self.f_old = phim_new

        return False


class UpdatePreconditioner(InversionDirective):
    """
    Create a Jacobi preconditioner for the linear problem
    """

    def __init__(self, update_every_iteration=True, **kwargs):
        super().__init__(**kwargs)
        self.update_every_iteration = update_every_iteration

    @property
    def update_every_iteration(self):
        """Whether to update the preconditioner at every iteration.

        Returns
        -------
        bool
        """
        return self._update_every_iteration

    @update_every_iteration.setter
    def update_every_iteration(self, value):
        self._update_every_iteration = validate_type(
            "update_every_iteration", value, bool
        )

    def initialize(self):
        # Create the pre-conditioner
        regDiag = np.zeros_like(self.invProb.model)
        m = self.invProb.model

        for reg in self.reg.objfcts:
            # Check if regularization has a projection
            rdg = reg.deriv2(m)
            if not isinstance(rdg, Zero):
                regDiag += rdg.diagonal()

        JtJdiag = np.zeros_like(self.invProb.model)
        for sim, dmisfit in zip(self.simulation, self.dmisfit.objfcts):
            if getattr(sim, "getJtJdiag", None) is None:
                assert getattr(sim, "getJ", None) is not None, (
                    "Simulation does not have a getJ attribute."
                    + "Cannot form the sensitivity explicitly"
                )
                JtJdiag += np.sum(np.power((dmisfit.W * sim.getJ(m)), 2), axis=0)
            else:
                JtJdiag += sim.getJtJdiag(m, W=dmisfit.W)

        diagA = JtJdiag + self.invProb.beta * regDiag
        diagA[diagA != 0] = diagA[diagA != 0] ** -1.0
        PC = sdiag((diagA))

        self.opt.approxHinv = PC

    def endIter(self):
        # Cool the threshold parameter
        if self.update_every_iteration is False:
            return

        # Create the pre-conditioner
        regDiag = np.zeros_like(self.invProb.model)
        m = self.invProb.model

        for reg in self.reg.objfcts:
            # Check if he has wire
            regDiag += reg.deriv2(m).diagonal()

        JtJdiag = np.zeros_like(self.invProb.model)
        for sim, dmisfit in zip(self.simulation, self.dmisfit.objfcts):
            if getattr(sim, "getJtJdiag", None) is None:
                assert getattr(sim, "getJ", None) is not None, (
                    "Simulation does not have a getJ attribute."
                    + "Cannot form the sensitivity explicitly"
                )
                JtJdiag += np.sum(np.power((dmisfit.W * sim.getJ(m)), 2), axis=0)
            else:
                JtJdiag += sim.getJtJdiag(m, W=dmisfit.W)

        diagA = JtJdiag + self.invProb.beta * regDiag
        diagA[diagA != 0] = diagA[diagA != 0] ** -1.0
        PC = sdiag((diagA))
        self.opt.approxHinv = PC


class Update_Wj(InversionDirective):
    """
    Create approx-sensitivity base weighting using the probing method
    """

    def __init__(self, k=None, itr=None, **kwargs):
        self.k = k
        self.itr = itr
        super().__init__(**kwargs)

    @property
    def k(self):
        """Number of probing cycles for the estimator.

        Returns
        -------
        int
        """
        return self._k

    @k.setter
    def k(self, value):
        if value is not None:
            value = validate_integer("k", value, min_val=1)
        self._k = value

    @property
    def itr(self):
        """Which iteration to update the sensitivity.

        Will always update if `None`.

        Returns
        -------
        int or None
        """
        return self._itr

    @itr.setter
    def itr(self, value):
        if value is not None:
            value = validate_integer("itr", value, min_val=1)
        self._itr = value

    def endIter(self):
        if self.itr is None or self.itr == self.opt.iter:
            m = self.invProb.model
            if self.k is None:
                self.k = int(self.survey.nD / 10)

            def JtJv(v):
                Jv = self.simulation.Jvec(m, v)

                return self.simulation.Jtvec(m, Jv)

            JtJdiag = diagEst(JtJv, len(m), k=self.k)
            JtJdiag = JtJdiag / max(JtJdiag)

            self.reg.wght = JtJdiag


class UpdateSensitivityWeights(InversionDirective):
    r"""
    Sensitivity weighting for linear and non-linear least-squares inverse problems.

    This directive computes the root-mean squared sensitivities for the
    forward simulation(s) attached to the inverse problem, then truncates
    and scales the result to create cell weights which are applied in the regularization.
    The underlying theory is provided below in the `Notes` section.

    This directive **requires** that the map for the regularization function is either
    class:`SimPEG.maps.Wires` or class:`SimPEG.maps.Identity`. In other words, the
    sensitivity weighting cannot be applied for parametric inversion. In addition,
    the simulation(s) connected to the inverse problem **must** have a ``getJ`` or
    ``getJtJdiag`` method.

    This directive's place in the :class:`DirectivesList` **must** be
    before any directives which update the preconditioner for the inverse problem
    (i.e. :class:`UpdatePreconditioner`), and **must** be before any directives that
    estimate the starting trade-off parameter (i.e. :class:`EstimateBeta_ByEig`
    and :class:`EstimateBetaMaxDerivative`).

    Parameters
    ----------
    every_iteration : bool
        When ``True``, update sensitivity weighting at every model update; non-linear problems.
        When ``False``, create sensitivity weights for starting model only; linear problems.
    threshold : float
        Threshold value for smallest weighting value.
    threshold_method : {'amplitude', 'global', 'percentile'}
        Threshold method for how `threshold_value` is applied:

            - amplitude:
                the smallest root-mean squared sensitivity is a fractional percent of the largest value; must be between 0 and 1.
            - global:
                `threshold_value` is added to the cell weights prior to normalization; must be greater than 0.
            - percentile:
                the smallest root-mean squared sensitivity is set using percentile threshold; must be between 0 and 100.

    normalization_method : {'maximum', 'min_value', None}
        Normalization method applied to sensitivity weights.

        Options are:

            - maximum:
                sensitivity weights are normalized by the largest value such that the largest weight is equal to 1.
            - minimum:
                sensitivity weights are normalized by the smallest value, after thresholding, such that the smallest weights are equal to 1.
            - ``None``:
                normalization is not applied.

    Notes
    -----
    Let :math:`\mathbf{J}` represent the Jacobian. To create sensitivity weights, root-mean squared (RMS) sensitivities
    :math:`\mathbf{s}` are computed by summing the squares of the rows of the Jacobian:

    .. math::
        \mathbf{s} = \Bigg [ \sum_i \, \mathbf{J_{i, \centerdot }}^2 \, \Bigg ]^{1/2}

    The dynamic range of RMS sensitivities can span many orders of magnitude. When computing sensitivity
    weights, thresholding is generally applied to set a minimum value.

    Thresholding
    ^^^^^^^^^^^^

    If **global** thresholding is applied, we add a constant :math:`\tau` to the RMS sensitivities:

    .. math::
        \mathbf{\tilde{s}} = \mathbf{s} + \tau

    In the case of **percentile** thresholding, we let :math:`s_{\%}` represent a given percentile.
    Thresholding to set a minimum value is applied as follows:

    .. math::
        \tilde{s}_j = \begin{cases}
        s_j \;\; for \;\; s_j \geq s_{\%} \\
        s_{\%} \;\; for \;\; s_j < s_{\%}
        \end{cases}

    If **absolute** thresholding is applied, we define :math:`\eta` as a fractional percent.
    In this case, thresholding is applied as follows:

    .. math::
        \tilde{s}_j = \begin{cases}
        s_j \;\; for \;\; s_j \geq \eta s_{max} \\
        \eta s_{max} \;\; for \;\; s_j < \eta s_{max}
        \end{cases}
    """

    def __init__(
        self,
        every_iteration=False,
        threshold_value=1e-12,
        threshold_method="amplitude",
        normalization_method="maximum",
        **kwargs,
    ):
        if "everyIter" in kwargs.keys():
            warnings.warn(
                "'everyIter' property is deprecated and will be removed in SimPEG 0.20.0."
                "Please use 'every_iteration'."
            )
            every_iteration = kwargs.pop("everyIter")

        if "threshold" in kwargs.keys():
            warnings.warn(
                "'threshold' property is deprecated and will be removed in SimPEG 0.20.0."
                "Please use 'threshold_value'."
            )
            threshold_value = kwargs.pop("threshold")

        if "normalization" in kwargs.keys():
            warnings.warn(
                "'normalization' property is deprecated and will be removed in SimPEG 0.20.0."
                "Please define normalization using 'normalization_method'."
            )
            normalization_method = kwargs.pop("normalization")
            if normalization_method is True:
                normalization_method = "maximum"
            else:
                normalization_method = None

        super().__init__(**kwargs)

        self.every_iteration = every_iteration
        self.threshold_value = threshold_value
        self.threshold_method = threshold_method
        self.normalization_method = normalization_method

    @property
    def every_iteration(self):
        """Update sensitivity weights when model is updated.

        When ``True``, update sensitivity weighting at every model update; non-linear problems.
        When ``False``, create sensitivity weights for starting model only; linear problems.

        Returns
        -------
        bool
        """
        return self._every_iteration

    @every_iteration.setter
    def every_iteration(self, value):
        self._every_iteration = validate_type("every_iteration", value, bool)

    everyIter = deprecate_property(
        every_iteration, "everyIter", "every_iteration", removal_version="0.20.0"
    )

    @property
    def threshold_value(self):
        """Threshold value used to set minimum weighting value.

        The way thresholding is applied to the weighting model depends on the
        `threshold_method` property. The choices for `threshold_method` are:

            - global:
                `threshold_value` is added to the cell weights prior to normalization; must be greater than 0.
            - percentile:
                `threshold_value` is a percentile cutoff; must be between 0 and 100
            - amplitude:
                `threshold_value` is the fractional percent of the largest value; must be between 0 and 1


        Returns
        -------
        float
        """
        return self._threshold_value

    @threshold_value.setter
    def threshold_value(self, value):
        self._threshold_value = validate_float("threshold_value", value, min_val=0.0)

    threshold = deprecate_property(
        threshold_value, "threshold", "threshold_value", removal_version="0.20.0"
    )

    @property
    def threshold_method(self):
        """Threshold method for how `threshold_value` is applied:

            - global:
                `threshold_value` is added to the cell weights prior to normalization; must be greater than 0.
            - percentile:
                the smallest root-mean squared sensitivity is set using percentile threshold; must be between 0 and 100
            - amplitude:
                the smallest root-mean squared sensitivity is a fractional percent of the largest value; must be between 0 and 1


        Returns
        -------
        str
        """
        return self._threshold_method

    @threshold_method.setter
    def threshold_method(self, value):
        self._threshold_method = validate_string(
            "threshold_method", value, string_list=["global", "percentile", "amplitude"]
        )

    @property
    def normalization_method(self):
        """Normalization method applied to sensitivity weights.

        Options are:

            - ``None``
                normalization is not applied
            - maximum:
                sensitivity weights are normalized by the largest value such that the largest weight is equal to 1.
            - minimum:
                sensitivity weights are normalized by the smallest value, after thresholding, such that the smallest weights are equal to 1.

        Returns
        -------
        None, str
        """
        return self._normalization_method

    @normalization_method.setter
    def normalization_method(self, value):
        if value is None:
            self._normalization_method = value

        elif isinstance(value, bool):
            warnings.warn(
                "Boolean type for 'normalization_method' is deprecated and will be removed in 0.20.0."
                "Please use None, 'maximum' or 'minimum'."
            )
            if value:
                self._normalization_method = "maximum"
            else:
                self._normalization_method = None

        else:
            self._normalization_method = validate_string(
                "normalization_method", value, string_list=["minimum", "maximum"]
            )

    normalization = deprecate_property(
        normalization_method,
        "normalization",
        "normalization_method",
        removal_version="0.20.0",
    )

    def initialize(self):
        """Compute sensitivity weights upon starting the inversion."""
        for reg in self.reg.objfcts:
            if not isinstance(reg.mapping, (IdentityMap, Wires)):
                raise TypeError(
                    f"Mapping for the regularization must be of type {IdentityMap} or {Wires}. "
                    + f"Input mapping of type {type(reg.mapping)}."
                )

        self.update()

    def endIter(self):
        """Execute end of iteration."""

        if self.every_iteration:
            self.update()

    def update(self):
        """Update sensitivity weights"""

        jtj_diag = np.zeros_like(self.invProb.model)
        m = self.invProb.model

        for sim, dmisfit in zip(self.simulation, self.dmisfit.objfcts):
            if getattr(sim, "getJtJdiag", None) is None:
                if getattr(sim, "getJ", None) is None:
                    raise AttributeError(
                        "Simulation does not have a getJ attribute."
                        + "Cannot form the sensitivity explicitly"
                    )
                jtj_diag += mkvc(np.sum((dmisfit.W * sim.getJ(m)) ** 2.0, axis=0))
            else:
                jtj_diag += sim.getJtJdiag(m, W=dmisfit.W)

        # Compute and sum root-mean squared sensitivities for all objective functions
        wr = np.zeros_like(self.invProb.model)
        for reg in self.reg.objfcts:
            if not isinstance(reg, BaseSimilarityMeasure):
                wr += reg.mapping.deriv(self.invProb.model).T * (
                    (reg.mapping * jtj_diag) / reg.regularization_mesh.vol**2.0
                )

        wr **= 0.5

        # Apply thresholding
        if self.threshold_method == "global":
            wr += self.threshold_value
        elif self.threshold_method == "percentile":
            wr = np.clip(
                wr, a_min=np.percentile(wr, self.threshold_value), a_max=np.inf
            )
        else:
            wr = np.clip(wr, a_min=self.threshold_value * wr.max(), a_max=np.inf)

        # Apply normalization
        if self.normalization_method == "maximum":
            wr /= wr.max()
        elif self.normalization_method == "minimum":
            wr /= wr.min()

        # Add sensitivity weighting to all model objective functions
        for reg in self.reg.objfcts:
            if not isinstance(reg, BaseSimilarityMeasure):
                sub_regs = getattr(reg, "objfcts", [reg])
                for sub_reg in sub_regs:
                    sub_reg.set_weights(sensitivity=sub_reg.mapping * wr)

    def validate(self, directiveList):
<<<<<<< HEAD
        """Validate directive against directives list.

        The ``UpdateSensitivityWeights`` directive impacts the regularization by applying
        cell weights. As a result, its place in the :class:`DirectivesList` must be
        before any directives which update the preconditioner for the inverse problem
        (i.e. :class:`UpdatePreconditioner`), and must be before any directives that
        estimate the starting trade-off parameter (i.e. :class:`EstimateBeta_ByEig`
        and :class:`EstimateBetaMaxDerivative`).


        Returns
        -------
        bool
            Returns ``True`` if validation passes. Otherwise, an error is thrown.
        """
        # check if a beta estimator is in the list after setting the weights
=======
>>>>>>> 3b8f86b7
        dList = directiveList.dList
        self_ind = dList.index(self)

        beta_estimator_ind = [isinstance(d, BaseBetaEstimator) for d in dList]
        lin_precond_ind = [isinstance(d, UpdatePreconditioner) for d in dList]

        if any(beta_estimator_ind):
            assert beta_estimator_ind.index(True) > self_ind, (
                "The directive for setting intial beta must be after UpdateSensitivityWeights "
                "in the directiveList"
            )

        if any(lin_precond_ind):
            assert lin_precond_ind.index(True) > self_ind, (
                "The directive 'UpdatePreconditioner' must be after UpdateSensitivityWeights "
                "in the directiveList"
            )

        return True


class ProjectSphericalBounds(InversionDirective):
    r"""
    Trick for spherical coordinate system.
    Project :math:`\theta` and :math:`\phi` angles back to :math:`[-\pi,\pi]`
    using back and forth conversion.
    spherical->cartesian->spherical
    """

    def initialize(self):
        x = self.invProb.model
        # Convert to cartesian than back to avoid over rotation
        nC = int(len(x) / 3)

        xyz = spherical2cartesian(x.reshape((nC, 3), order="F"))
        m = cartesian2spherical(xyz.reshape((nC, 3), order="F"))

        self.invProb.model = m

        for sim in self.simulation:
            sim.model = m

        self.opt.xc = m

    def endIter(self):
        x = self.invProb.model
        nC = int(len(x) / 3)

        # Convert to cartesian than back to avoid over rotation
        xyz = spherical2cartesian(x.reshape((nC, 3), order="F"))
        m = cartesian2spherical(xyz.reshape((nC, 3), order="F"))

        self.invProb.model = m

        phi_m_last = []
        for reg in self.reg.objfcts:
            reg.model = self.invProb.model
            phi_m_last += [reg(self.invProb.model)]

        self.invProb.phi_m_last = phi_m_last

        for sim in self.simulation:
            sim.model = m

        self.opt.xc = m<|MERGE_RESOLUTION|>--- conflicted
+++ resolved
@@ -2734,7 +2734,6 @@
                     sub_reg.set_weights(sensitivity=sub_reg.mapping * wr)
 
     def validate(self, directiveList):
-<<<<<<< HEAD
         """Validate directive against directives list.
 
         The ``UpdateSensitivityWeights`` directive impacts the regularization by applying
@@ -2751,8 +2750,6 @@
             Returns ``True`` if validation passes. Otherwise, an error is thrown.
         """
         # check if a beta estimator is in the list after setting the weights
-=======
->>>>>>> 3b8f86b7
         dList = directiveList.dList
         self_ind = dList.index(self)
 
