--- conflicted
+++ resolved
@@ -257,14 +257,9 @@
         """
 
         Src = self.survey.getSrcByFreq(freq)[0]
-<<<<<<< HEAD
-        S_eDeriv = Src.S_eDeriv(self, v, adjoint)
-        return -1j * omega(freq) * S_eDeriv
-=======
+
         S_eDeriv = Src.S_eDeriv_m(self, v, adjoint)
         return -1j * omega(freq) * mkvc(S_eDeriv, 2)
->>>>>>> fb42f78d
-
 
     def fields(self, m):
         '''
