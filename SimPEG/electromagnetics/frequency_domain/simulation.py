import numpy as np
import scipy.sparse as sp
from discretize.utils import Zero

from ...data import Data
from ...utils import mkvc, validate_type
from ..base import BaseEMSimulation
from ..utils import omega
from .survey import Survey
from .fields import (
    FieldsFDEM,
    Fields3DElectricField,
    Fields3DMagneticFluxDensity,
    Fields3DMagneticField,
    Fields3DCurrentDensity,
)


class BaseFDEMSimulation(BaseEMSimulation):
    r"""
    We start by looking at Maxwell's equations in the electric
    field (:math:`\mathbf{e}`) and the magnetic flux
    density (:math:`\mathbf{b}`)

    .. math ::

        \mathbf{C} \mathbf{e} + i \omega \mathbf{b} = \mathbf{s_m}
        {\mathbf{C}^{\top} \mathbf{M_{\mu^{-1}}^f} \mathbf{b} -
        \mathbf{M_{\sigma}^e} \mathbf{e} = \mathbf{s_e}}

    if using the E-B formulation (:code:`Simulation3DElectricField`
    or :code:`Simulation3DMagneticFluxDensity`). Note that in this case,
    :math:`\mathbf{s_e}` is an integrated quantity.

    If we write Maxwell's equations in terms of
    :math:`\mathbf{h}` and current density :math:`\mathbf{j}`.

    .. math ::

        \mathbf{C}^{\top} \mathbf{M_{\rho}^f} \mathbf{j} +
        i \omega \mathbf{M_{\mu}^e} \mathbf{h} = \mathbf{s_m}
        \mathbf{C} \mathbf{h} - \mathbf{j} = \mathbf{s_e}

    if using the H-J formulation (:code:`Simulation3DCurrentDensity` or
    :code:`Simulation3DMagneticField`). Note that here, :math:`\mathbf{s_m}` is an
    integrated quantity.

    The problem performs the elimination so that we are solving the system
    for :math:`mathbf{e}`, :math:`mathbf{b}`, :math:`mathbf{j}` or
    :math:`mathbf{h}`.

    """

    fieldsPair = FieldsFDEM

    def __init__(self, mesh, survey=None, forward_only=False, **kwargs):
        super().__init__(mesh=mesh, survey=survey, **kwargs)
        self.forward_only = forward_only

    @property
    def survey(self):
        """The simulations survey.

        Returns
        -------
        SimPEG.electromagnetics.frequency_domain.survey.Survey
        """
        if self._survey is None:
            raise AttributeError("Simulation must have a survey set")
        return self._survey

    @survey.setter
    def survey(self, value):
        if value is not None:
            value = validate_type("survey", value, Survey, cast=False)
        self._survey = value

    @property
    def forward_only(self):
        """If True, A-inverse not stored at each frequency in forward simulation.

        Returns
        -------
        bool
        """
        return self._forward_only

    @forward_only.setter
    def forward_only(self, value):
        self._forward_only = validate_type("forward_only", value, bool)

    # @profile
    def fields(self, m=None):
        """
        Solve the forward problem for the fields.

        :param numpy.ndarray m: inversion model (nP,)
        :rtype: numpy.ndarray
        :return f: forward solution
        """

        if m is not None:
            self.model = m

        try:
            self.Ainv
        except AttributeError:
            self.Ainv = len(self.survey.frequencies) * [None]

        f = self.fieldsPair(self)

        for i_f, freq in enumerate(self.survey.frequencies):
            A = self.getA(freq)
            rhs = self.getRHS(freq)
            Ainv = self.solver(A, **self.solver_opts)
            u = Ainv * rhs
            if not self.forward_only:
                self.Ainv[i_f] = Ainv

            Srcs = self.survey.get_sources_by_frequency(freq)
            f[Srcs, self._solutionType] = u
        return f

    # @profile
    def Jvec(self, m, v, f=None):
        """
        Sensitivity times a vector.

        :param numpy.ndarray m: inversion model (nP,)
        :param numpy.ndarray v: vector which we take sensitivity product with
            (nP,)
        :param SimPEG.electromagnetics.frequency_domain.fields.FieldsFDEM u: fields object
        :rtype: numpy.ndarray
        :return: Jv (ndata,)
        """

        if f is None:
            f = self.fields(m)

        self.model = m

        Jv = Data(self.survey)

        for nf, freq in enumerate(self.survey.frequencies):
            for src in self.survey.get_sources_by_frequency(freq):
                u_src = f[src, self._solutionType]
                dA_dm_v = self.getADeriv(freq, u_src, v, adjoint=False)
                dRHS_dm_v = self.getRHSDeriv(freq, src, v)
                du_dm_v = self.Ainv[nf] * (-dA_dm_v + dRHS_dm_v)
                for rx in src.receiver_list:
                    Jv[src, rx] = rx.evalDeriv(src, self.mesh, f, du_dm_v=du_dm_v, v=v)

        return Jv.dobs

    def Jtvec(self, m, v, f=None):
        """
        Sensitivity transpose times a vector

        :param numpy.ndarray m: inversion model (nP,)
        :param numpy.ndarray v: vector which we take adjoint product with (nP,)
        :param SimPEG.electromagnetics.frequency_domain.fields.FieldsFDEM u: fields object
        :rtype: numpy.ndarray
        :return: Jv (ndata,)
        """

        if f is None:
            f = self.fields(m)

        self.model = m

        # Ensure v is a data object.
        if not isinstance(v, Data):
            v = Data(self.survey, v)

        Jtv = np.zeros(m.size)

        for nf, freq in enumerate(self.survey.frequencies):
            for src in self.survey.get_sources_by_frequency(freq):
                u_src = f[src, self._solutionType]
                df_duT_sum = 0
                df_dmT_sum = 0
                for rx in src.receiver_list:
                    df_duT, df_dmT = rx.evalDeriv(
                        src, self.mesh, f, v=v[src, rx], adjoint=True
                    )
                    if not isinstance(df_duT, Zero):
                        df_duT_sum += df_duT
                    if not isinstance(df_dmT, Zero):
                        df_dmT_sum += df_dmT

                ATinvdf_duT = self.Ainv[nf] * df_duT_sum

                dA_dmT = self.getADeriv(freq, u_src, ATinvdf_duT, adjoint=True)
                dRHS_dmT = self.getRHSDeriv(freq, src, ATinvdf_duT, adjoint=True)
                du_dmT = -dA_dmT + dRHS_dmT

                df_dmT_sum += du_dmT
                Jtv += np.real(df_dmT_sum)

        return mkvc(Jtv)

    # @profile
    def getSourceTerm(self, freq):
        """
        Evaluates the sources for a given frequency and puts them in matrix
        form

        :param float freq: Frequency
        :rtype: tuple
        :return: (s_m, s_e) (nE or nF, nSrc)
        """
        Srcs = self.survey.get_sources_by_frequency(freq)
        n_fields = sum(src._fields_per_source for src in Srcs)
        if self._formulation == "EB":
            s_m = np.zeros((self.mesh.nF, n_fields), dtype=complex, order="F")
            s_e = np.zeros((self.mesh.nE, n_fields), dtype=complex, order="F")
        elif self._formulation == "HJ":
            s_m = np.zeros((self.mesh.nE, n_fields), dtype=complex, order="F")
            s_e = np.zeros((self.mesh.nF, n_fields), dtype=complex, order="F")

        i = 0
        for src in Srcs:
            ii = i + src._fields_per_source
            smi, sei = src.eval(self)
            if not isinstance(smi, Zero) and smi.ndim == 1:
                smi = smi[:, None]
            if not isinstance(sei, Zero) and sei.ndim == 1:
                sei = sei[:, None]
            s_m[:, i:ii] = s_m[:, i:ii] + smi
            s_e[:, i:ii] = s_e[:, i:ii] + sei
            i = ii
        return s_m, s_e


###############################################################################
#                               E-B Formulation                               #
###############################################################################


class Simulation3DElectricField(BaseFDEMSimulation):
    r"""
    By eliminating the magnetic flux density using

    .. math ::

        \mathbf{b} = \frac{1}{i \omega}\left(-\mathbf{C} \mathbf{e} +
        \mathbf{s_m}\right)


    we can write Maxwell's equations as a second order system in
    :math:`mathbf{e}` only:

    .. math ::

        \left(\mathbf{C}^{\top} \mathbf{M_{\mu^{-1}}^f} \mathbf{C} +
        i \omega \mathbf{M^e_{\sigma}} \right)\mathbf{e} =
        \mathbf{C}^{\top} \mathbf{M_{\mu^{-1}}^f}\mathbf{s_m}
        - i\omega\mathbf{M^e}\mathbf{s_e}

    which we solve for :math:`\mathbf{e}`.

    :param discretize.base.BaseMesh mesh: mesh
    """

    _solutionType = "eSolution"
    _formulation = "EB"
    fieldsPair = Fields3DElectricField

    def getA(self, freq):
        r"""
        System matrix

        .. math ::

            \mathbf{A} = \mathbf{C}^{\top} \mathbf{M_{\mu^{-1}}^f} \mathbf{C}
            + i \omega \mathbf{M^e_{\sigma}}

        :param float freq: Frequency
        :rtype: scipy.sparse.csr_matrix
        :return: A
        """

        MfMui = self.MfMui
        MeSigma = self.MeSigma
        C = self.mesh.edge_curl

        return C.T.tocsr() * MfMui * C + 1j * omega(freq) * MeSigma

    def getADeriv_sigma(self, freq, u, v, adjoint=False):
        r"""
        Product of the derivative of our system matrix with respect to the
        conductivity model and a vector

        .. math ::

            \frac{\mathbf{A}(\mathbf{m}) \mathbf{v}}{d \mathbf{m}_{\sigma}} =
            i \omega \frac{d \mathbf{M^e_{\sigma}}(\mathbf{u})\mathbf{v} }{d\mathbf{m}}

        :param float freq: frequency
        :param numpy.ndarray u: solution vector (nE,)
        :param numpy.ndarray v: vector to take prodct with (nP,) or (nD,) for
            adjoint
        :param bool adjoint: adjoint?
        :rtype: numpy.ndarray
        :return: derivative of the system matrix times a vector (nP,) or
            adjoint (nD,)
        """

        dMe_dsig_v = self.MeSigmaDeriv(u, v, adjoint)
        return 1j * omega(freq) * dMe_dsig_v

    def getADeriv_mui(self, freq, u, v, adjoint=False):
        r"""
        Product of the derivative of the system matrix with respect to the
        permeability model and a vector.

        .. math ::

            \frac{\mathbf{A}(\mathbf{m}) \mathbf{v}}{d \mathbf{m}_{\mu^{-1}} =
            \mathbf{C}^{\top} \frac{d \mathbf{M^f_{\mu^{-1}}}\mathbf{v}}{d\mathbf{m}}

        """

        C = self.mesh.edge_curl

        if adjoint:
            return self.MfMuiDeriv(C * u).T * (C * v)

        return C.T * (self.MfMuiDeriv(C * u) * v)

    def getADeriv(self, freq, u, v, adjoint=False):
        return self.getADeriv_sigma(freq, u, v, adjoint) + self.getADeriv_mui(
            freq, u, v, adjoint
        )

    def getRHS(self, freq):
        r"""
        Right hand side for the system

        .. math ::

            \mathbf{RHS} = \mathbf{C}^{\top}
            \mathbf{M_{\mu^{-1}}^f}\mathbf{s_m} -
            i\omega\mathbf{M_e}\mathbf{s_e}

        :param float freq: Frequency
        :rtype: numpy.ndarray
        :return: RHS (nE, nSrc)
        """

        s_m, s_e = self.getSourceTerm(freq)
        C = self.mesh.edge_curl
        MfMui = self.MfMui

        return C.T * (MfMui * s_m) - 1j * omega(freq) * s_e

    def getRHSDeriv(self, freq, src, v, adjoint=False):
        """
        Derivative of the Right-hand side with respect to the model. This
        includes calls to derivatives in the sources
        """

        C = self.mesh.edge_curl
        MfMui = self.MfMui
        s_m, s_e = self.getSourceTerm(freq)
        s_mDeriv, s_eDeriv = src.evalDeriv(self, adjoint=adjoint)
        MfMuiDeriv = self.MfMuiDeriv(s_m)

        if adjoint:
            return (
                s_mDeriv(MfMui * (C * v))
                + MfMuiDeriv.T * (C * v)
                - 1j * omega(freq) * s_eDeriv(v)
            )
        return C.T * (MfMui * s_mDeriv(v) + MfMuiDeriv * v) - 1j * omega(
            freq
        ) * s_eDeriv(v)


class Simulation3DMagneticFluxDensity(BaseFDEMSimulation):
    r"""
    We eliminate :math:`\mathbf{e}` using

    .. math ::

         \mathbf{e} = \mathbf{M^e_{\sigma}}^{-1} \left(\mathbf{C}^{\top}
         \mathbf{M_{\mu^{-1}}^f} \mathbf{b} - \mathbf{s_e}\right)

    and solve for :math:`\mathbf{b}` using:

    .. math ::

        \left(\mathbf{C} \mathbf{M^e_{\sigma}}^{-1} \mathbf{C}^{\top}
        \mathbf{M_{\mu^{-1}}^f}  + i \omega \right)\mathbf{b} = \mathbf{s_m} +
        \mathbf{M^e_{\sigma}}^{-1}\mathbf{M^e}\mathbf{s_e}

    .. note ::
        The inverse problem will not work with full anisotropy

    :param discretize.base.BaseMesh mesh: mesh
    """

    _solutionType = "bSolution"
    _formulation = "EB"
    fieldsPair = Fields3DMagneticFluxDensity

    def getA(self, freq):
        r"""
        System matrix

        .. math ::

            \mathbf{A} = \mathbf{C} \mathbf{M^e_{\sigma}}^{-1}
            \mathbf{C}^{\top} \mathbf{M_{\mu^{-1}}^f}  + i \omega

        :param float freq: Frequency
        :rtype: scipy.sparse.csr_matrix
        :return: A
        """

        MfMui = self.MfMui
        MeSigmaI = self.MeSigmaI
        C = self.mesh.edge_curl
        iomega = 1j * omega(freq) * sp.eye(self.mesh.nF)

        A = C * (MeSigmaI * (C.T.tocsr() * MfMui)) + iomega

        if self._makeASymmetric:
            return MfMui.T.tocsr() * A
        return A

    def getADeriv_sigma(self, freq, u, v, adjoint=False):
        r"""
        Product of the derivative of our system matrix with respect to the
        model and a vector

        .. math ::

            \frac{\mathbf{A}(\mathbf{m}) \mathbf{v}}{d \mathbf{m}} =
            \mathbf{C} \frac{\mathbf{M^e_{\sigma}} \mathbf{v}}{d\mathbf{m}}

        :param float freq: frequency
        :param numpy.ndarray u: solution vector (nF,)
        :param numpy.ndarray v: vector to take prodct with (nP,) or (nD,) for
            adjoint
        :param bool adjoint: adjoint?
        :rtype: numpy.ndarray
        :return: derivative of the system matrix times a vector (nP,) or
            adjoint (nD,)
        """

        MfMui = self.MfMui
        C = self.mesh.edge_curl
        MeSigmaIDeriv = self.MeSigmaIDeriv
        vec = C.T * (MfMui * u)

        if adjoint:
            return MeSigmaIDeriv(vec, C.T * v, adjoint)
        return C * MeSigmaIDeriv(vec, v, adjoint)

        # if adjoint:
        #     return MeSigmaIDeriv.T * (C.T * v)
        # return C * (MeSigmaIDeriv * v)

    def getADeriv_mui(self, freq, u, v, adjoint=False):
<<<<<<< HEAD

=======
        MfMui = self.MfMui
>>>>>>> 6df1deae
        MfMuiDeriv = self.MfMuiDeriv(u)
        MeSigmaI = self.MeSigmaI
        C = self.mesh.edge_curl

        if adjoint:
            return MfMuiDeriv.T * (C * (MeSigmaI.T * (C.T * v)))
        return C * (MeSigmaI * (C.T * (MfMuiDeriv * v)))

    def getADeriv(self, freq, u, v, adjoint=False):
        if adjoint is True and self._makeASymmetric:
            v = self.MfMui * v

        ADeriv = self.getADeriv_sigma(freq, u, v, adjoint) + self.getADeriv_mui(
            freq, u, v, adjoint
        )

        if adjoint is False and self._makeASymmetric:
            return self.MfMui.T * ADeriv

        return ADeriv

    def getRHS(self, freq):
        r"""
        Right hand side for the system

        .. math ::

            \mathbf{RHS} = \mathbf{s_m} +
            \mathbf{M^e_{\sigma}}^{-1}\mathbf{s_e}

        :param float freq: Frequency
        :rtype: numpy.ndarray
        :return: RHS (nE, nSrc)
        """

        s_m, s_e = self.getSourceTerm(freq)
        C = self.mesh.edge_curl
        MeSigmaI = self.MeSigmaI

        RHS = s_m + C * (MeSigmaI * s_e)

        if self._makeASymmetric is True:
            MfMui = self.MfMui
            return MfMui.T * RHS

        return RHS

    def getRHSDeriv(self, freq, src, v, adjoint=False):
        """
        Derivative of the right hand side with respect to the model

        :param float freq: frequency
        :param SimPEG.electromagnetics.frequency_domain.fields.FieldsFDEM src: FDEM source
        :param numpy.ndarray v: vector to take product with
        :param bool adjoint: adjoint?
        :rtype: numpy.ndarray
        :return: product of rhs deriv with a vector
        """

        C = self.mesh.edge_curl
        s_m, s_e = src.eval(self)
        MfMui = self.MfMui

        if self._makeASymmetric and adjoint:
            v = self.MfMui * v

        # MeSigmaIDeriv = self.MeSigmaIDeriv(s_e)
        s_mDeriv, s_eDeriv = src.evalDeriv(self, adjoint=adjoint)

        if not adjoint:
            # RHSderiv = C * (MeSigmaIDeriv * v)
            RHSderiv = C * self.MeSigmaIDeriv(s_e, v, adjoint)
            SrcDeriv = s_mDeriv(v) + C * (self.MeSigmaI * s_eDeriv(v))
        elif adjoint:
            # RHSderiv = MeSigmaIDeriv.T * (C.T * v)
            RHSderiv = self.MeSigmaIDeriv(s_e, C.T * v, adjoint)
            SrcDeriv = s_mDeriv(v) + s_eDeriv(self.MeSigmaI.T * (C.T * v))

        if self._makeASymmetric is True and not adjoint:
            return MfMui.T * (SrcDeriv + RHSderiv)

        return RHSderiv + SrcDeriv


###############################################################################
#                               H-J Formulation                               #
###############################################################################


class Simulation3DCurrentDensity(BaseFDEMSimulation):
    r"""
    We eliminate :math:`mathbf{h}` using

    .. math ::

        \mathbf{h} = \frac{1}{i \omega} \mathbf{M_{\mu}^e}^{-1}
        \left(-\mathbf{C}^{\top} \mathbf{M_{\rho}^f} \mathbf{j} +
        \mathbf{M^e} \mathbf{s_m} \right)


    and solve for :math:`mathbf{j}` using

    .. math ::

        \left(\mathbf{C} \mathbf{M_{\mu}^e}^{-1} \mathbf{C}^{\top}
        \mathbf{M_{\rho}^f} + i \omega\right)\mathbf{j} =
        \mathbf{C} \mathbf{M_{\mu}^e}^{-1} \mathbf{M^e} \mathbf{s_m} -
        i\omega\mathbf{s_e}

    .. note::

        This implementation does not yet work with full anisotropy!!

    :param discretize.base.BaseMesh mesh: mesh
    """

    _solutionType = "jSolution"
    _formulation = "HJ"
    fieldsPair = Fields3DCurrentDensity

    def getA(self, freq):
        r"""
        System matrix

        .. math ::

            \mathbf{A} = \mathbf{C}  \mathbf{M^e_{\mu^{-1}}}
            \mathbf{C}^{\top} \mathbf{M^f_{\sigma^{-1}}}  + i\omega

        :param float freq: Frequency
        :rtype: scipy.sparse.csr_matrix
        :return: A
        """

        MeMuI = self.MeMuI
        MfRho = self.MfRho
        C = self.mesh.edge_curl
        iomega = 1j * omega(freq) * sp.eye(self.mesh.nF)

        A = C * MeMuI * C.T.tocsr() * MfRho + iomega

        if self._makeASymmetric is True:
            return MfRho.T.tocsr() * A
        return A

    def getADeriv_rho(self, freq, u, v, adjoint=False):
        r"""
        Product of the derivative of our system matrix with respect to the
        model and a vector

        In this case, we assume that electrical conductivity, :math:`\sigma`
        is the physical property of interest (i.e. :math:`\sigma` =
        model.transform). Then we want

        .. math ::

            \frac{\mathbf{A(\sigma)} \mathbf{v}}{d \mathbf{m}} =
            \mathbf{C} \mathbf{M^e_{mu^{-1}}} \mathbf{C^{\top}}
            \frac{d \mathbf{M^f_{\sigma^{-1}}}\mathbf{v} }{d \mathbf{m}}

        :param float freq: frequency
        :param numpy.ndarray u: solution vector (nF,)
        :param numpy.ndarray v: vector to take prodct with (nP,) or (nD,) for
            adjoint
        :param bool adjoint: adjoint?
        :rtype: numpy.ndarray
        :return: derivative of the system matrix times a vector (nP,) or
            adjoint (nD,)
        """

        MeMuI = self.MeMuI
        C = self.mesh.edge_curl

        if adjoint:
            vec = C * (MeMuI.T * (C.T * v))
            return self.MfRhoDeriv(u, vec, adjoint)
        return C * (MeMuI * (C.T * (self.MfRhoDeriv(u, v, adjoint))))

    def getADeriv_mu(self, freq, u, v, adjoint=False):
        C = self.mesh.edge_curl
        MfRho = self.MfRho

        MeMuIDeriv = self.MeMuIDeriv(C.T * (MfRho * u))

        if adjoint is True:
            # if self._makeASymmetric:
            #     v = MfRho * v
            return MeMuIDeriv.T * (C.T * v)

        Aderiv = C * (MeMuIDeriv * v)
        # if self._makeASymmetric:
        #     Aderiv = MfRho.T * Aderiv
        return Aderiv

    def getADeriv(self, freq, u, v, adjoint=False):
        if adjoint and self._makeASymmetric:
            v = self.MfRho * v

        ADeriv = self.getADeriv_rho(freq, u, v, adjoint) + self.getADeriv_mu(
            freq, u, v, adjoint
        )

        if not adjoint and self._makeASymmetric:
            return self.MfRho.T * ADeriv

        return ADeriv

    def getRHS(self, freq):
        r"""
        Right hand side for the system

        .. math ::

            \mathbf{RHS} = \mathbf{C} \mathbf{M_{\mu}^e}^{-1}\mathbf{s_m}
            - i\omega \mathbf{s_e}

        :param float freq: Frequency
        :rtype: numpy.ndarray
        :return: RHS (nE, nSrc)
        """

        s_m, s_e = self.getSourceTerm(freq)
        C = self.mesh.edge_curl
        MeMuI = self.MeMuI

        RHS = C * (MeMuI * s_m) - 1j * omega(freq) * s_e
        if self._makeASymmetric is True:
            MfRho = self.MfRho
            return MfRho.T * RHS

        return RHS

    def getRHSDeriv(self, freq, src, v, adjoint=False):
        """
        Derivative of the right hand side with respect to the model

        :param float freq: frequency
        :param SimPEG.electromagnetics.frequency_domain.fields.FieldsFDEM src: FDEM source
        :param numpy.ndarray v: vector to take product with
        :param bool adjoint: adjoint?
        :rtype: numpy.ndarray
        :return: product of rhs deriv with a vector
        """

        # RHS = C * (MeMuI * s_m) - 1j * omega(freq) * s_e
        # if self._makeASymmetric is True:
        #     MfRho = self.MfRho
        #     return MfRho.T*RHS

        C = self.mesh.edge_curl
        MeMuI = self.MeMuI
        MeMuIDeriv = self.MeMuIDeriv
        s_mDeriv, s_eDeriv = src.evalDeriv(self, adjoint=adjoint)
        s_m, _ = self.getSourceTerm(freq)

        if adjoint:
            if self._makeASymmetric:
                MfRho = self.MfRho
                v = MfRho * v
            CTv = C.T * v
            return (
                s_mDeriv(MeMuI.T * CTv)
                + MeMuIDeriv(s_m).T * CTv
                - 1j * omega(freq) * s_eDeriv(v)
            )

        else:
            RHSDeriv = C * (MeMuI * s_mDeriv(v) + MeMuIDeriv(s_m) * v) - 1j * omega(
                freq
            ) * s_eDeriv(v)

            if self._makeASymmetric:
                MfRho = self.MfRho
                return MfRho.T * RHSDeriv
            return RHSDeriv


class Simulation3DMagneticField(BaseFDEMSimulation):
    r"""
    We eliminate :math:`mathbf{j}` using

    .. math ::

        \mathbf{j} = \mathbf{C} \mathbf{h} - \mathbf{s_e}

    and solve for :math:`\mathbf{h}` using

    .. math ::

        \left(\mathbf{C}^{\top} \mathbf{M_{\rho}^f} \mathbf{C} +
        i \omega \mathbf{M_{\mu}^e}\right) \mathbf{h} = \mathbf{M^e}
        \mathbf{s_m} + \mathbf{C}^{\top} \mathbf{M_{\rho}^f} \mathbf{s_e}

    :param discretize.base.BaseMesh mesh: mesh
    """

    _solutionType = "hSolution"
    _formulation = "HJ"
    fieldsPair = Fields3DMagneticField

    def getA(self, freq):
        r"""
        System matrix

        .. math::

            \mathbf{A} = \mathbf{C}^{\top} \mathbf{M_{\rho}^f} \mathbf{C} +
            i \omega \mathbf{M_{\mu}^e}


        :param float freq: Frequency
        :rtype: scipy.sparse.csr_matrix
        :return: A

        """

        MeMu = self.MeMu
        MfRho = self.MfRho
        C = self.mesh.edge_curl

        return C.T.tocsr() * (MfRho * C) + 1j * omega(freq) * MeMu

    def getADeriv_rho(self, freq, u, v, adjoint=False):
        r"""
        Product of the derivative of our system matrix with respect to the
        model and a vector

        .. math::

            \frac{\mathbf{A}(\mathbf{m}) \mathbf{v}}{d \mathbf{m}} =
            \mathbf{C}^{\top}\frac{d \mathbf{M^f_{\rho}}\mathbf{v}}
            {d\mathbf{m}}

        :param float freq: frequency
        :param numpy.ndarray u: solution vector (nE,)
        :param numpy.ndarray v: vector to take prodct with (nP,) or (nD,) for
            adjoint
        :param bool adjoint: adjoint?
        :rtype: numpy.ndarray
        :return: derivative of the system matrix times a vector (nP,) or
            adjoint (nD,)
        """
        C = self.mesh.edge_curl
        if adjoint:
            return self.MfRhoDeriv(C * u, C * v, adjoint)
        return C.T * self.MfRhoDeriv(C * u, v, adjoint)

    def getADeriv_mu(self, freq, u, v, adjoint=False):
        MeMuDeriv = self.MeMuDeriv(u)

        if adjoint is True:
            return 1j * omega(freq) * (MeMuDeriv.T * v)

        return 1j * omega(freq) * (MeMuDeriv * v)

    def getADeriv(self, freq, u, v, adjoint=False):
        return self.getADeriv_rho(freq, u, v, adjoint) + self.getADeriv_mu(
            freq, u, v, adjoint
        )

    def getRHS(self, freq):
        r"""
        Right hand side for the system

        .. math ::

            \mathbf{RHS} = \mathbf{M^e} \mathbf{s_m} + \mathbf{C}^{\top}
            \mathbf{M_{\rho}^f} \mathbf{s_e}

        :param float freq: Frequency
        :rtype: numpy.ndarray
        :return: RHS (nE, nSrc)

        """

        s_m, s_e = self.getSourceTerm(freq)
        C = self.mesh.edge_curl
        MfRho = self.MfRho

        return s_m + C.T * (MfRho * s_e)

    def getRHSDeriv(self, freq, src, v, adjoint=False):
        """
        Derivative of the right hand side with respect to the model

        :param float freq: frequency
        :param SimPEG.electromagnetics.frequency_domain.fields.FieldsFDEM src: FDEM source
        :param numpy.ndarray v: vector to take product with
        :param bool adjoint: adjoint?
        :rtype: numpy.ndarray
        :return: product of rhs deriv with a vector
        """

        _, s_e = src.eval(self)
        C = self.mesh.edge_curl
        MfRho = self.MfRho

        # MfRhoDeriv = self.MfRhoDeriv(s_e)
        # if not adjoint:
        #     RHSDeriv = C.T * (MfRhoDeriv * v)
        # elif adjoint:
        #     RHSDeriv = MfRhoDeriv.T * (C * v)
        if not adjoint:
            RHSDeriv = C.T * (self.MfRhoDeriv(s_e, v, adjoint))
        elif adjoint:
            RHSDeriv = self.MfRhoDeriv(s_e, C * v, adjoint)

        s_mDeriv, s_eDeriv = src.evalDeriv(self, adjoint=adjoint)

        return RHSDeriv + s_mDeriv(v) + C.T * (MfRho * s_eDeriv(v))<|MERGE_RESOLUTION|>--- conflicted
+++ resolved
@@ -463,11 +463,7 @@
         # return C * (MeSigmaIDeriv * v)
 
     def getADeriv_mui(self, freq, u, v, adjoint=False):
-<<<<<<< HEAD
-
-=======
         MfMui = self.MfMui
->>>>>>> 6df1deae
         MfMuiDeriv = self.MfMuiDeriv(u)
         MeSigmaI = self.MeSigmaI
         C = self.mesh.edge_curl
