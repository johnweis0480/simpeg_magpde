from __future__ import print_function
from __future__ import absolute_import
from __future__ import division

import matplotlib.pyplot as plt
import numpy as np
import numpy.lib.recfunctions as recFunc
from scipy.constants import mu_0
from scipy import interpolate as sciint

import SimPEG as simpeg
from SimPEG.electromagnetics.natural_source.survey import Survey, Data
from SimPEG.electromagnetics.natural_source.receivers import (
    Point1DImpedance,
    Point3DImpedance,
    Point3DTipper,
)
from SimPEG.electromagnetics.natural_source.sources import Planewave_xy_1Dprimary
from SimPEG.electromagnetics.natural_source.utils import (
    analytic_1d,
    plot_data_types as pDt,
)


def rotate_data(NSEMdata, rot_angle):
    """
    Function that rotates clockwise by rotation angle
        (- negative for a counter-clockwise rotation)

    :param SimPEG.electromagnetics.natural_source.Data NSEMdata: NSEM data object to process
    :param float rot_angle: Rotation angel in degrees, positive for clockwise rotation
<<<<<<< HEAD
    '''
    recData = NSEMdata.toRecArray('Complex')
    impData = rec_to_ndarr(
        recData[['zxx', 'zxy', 'zyx', 'zyy']].copy(), complex)
=======
    """
    recData = NSEMdata.toRecArray("Complex")
    impData = rec_to_ndarr(recData[["zxx", "zxy", "zyx", "zyy"]].copy(), complex)
>>>>>>> c63e699c
    # Make the rotation matrix
    # c,s,zxx,zxy,zyx,zyy = sympy.symbols('c,s,zxx,zxy,zyx,zyy')
    # rotM = sympy.Matrix([[c,-s],[s, c]])
    # zM = sympy.Matrix([[zxx,zxy],[zyx,zyy]])
    # rotM*zM*rotM.T
    # [c*(c*zxx - s*zyx) - s*(c*zxy - s*zyy), c*(c*zxy - s*zyy) + s*(c*zxx - s*zyx)],
    # [c*(c*zyx + s*zxx) - s*(c*zyy + s*zxy), c*(c*zyy + s*zxy) + s*(c*zyx + s*zxx)]])
    s = np.sin(-np.deg2rad(rot_angle))
    c = np.cos(-np.deg2rad(rot_angle))
    rotMat = np.array([[c, -s], [s, c]])
    rotData = (
        (rotMat.dot(impData.reshape(-1, 2, 2).dot(rotMat.T)))
        .transpose(1, 0, 2)
        .reshape(-1, 4)
    )
    outRec = recData.copy()
    for nr, comp in enumerate(["zxx", "zxy", "zyx", "zyy"]):
        outRec[comp] = rotData[:, nr]

    return Data.fromRecArray(outRec)


# Function to get data and data info
def extract_data_info(NSEMdata):
    """
    Simple function that extracts data, frequency and receiver type lists.

    Useful when assigning uncertainties to data based on frequencies and
    receiver types.

    :param SimPEG.electromagnetics.natural_source.Data NSEMdata: NSEM data object to process

    """
    dL, freqL, rxTL = [], [], []

    for src in NSEMdata.survey.source_list:
        for rx in src.receiver_list:
            dL.append(NSEMdata[src, rx])
            freqL.append(np.ones(rx.nD) * src.freq)
            if isinstance(rx, Point3DImpedance):
                rxTL.extend((("z" + rx.orientation + " ") * rx.nD).split())
            if isinstance(rx, Point3DTipper):
                rxTL.extend((("t" + rx.orientation + " ") * rx.nD).split())
    return np.concatenate(dL), np.concatenate(freqL), np.array(rxTL)


def resample_data(NSEMdata, locs="All", freqs="All", rxs="All", verbose=False):
    """
    Function that selects locations from all the receivers in the survey
    (uses the numerator location as a reference). Also gives the option
    of selecting frequencies and receiver.

    :param SimPEG.electromagnetics.natural_source.Data NSEMdata: NSEM data object to process

    :param locs: receiver locations to use (default is 'All' locations)
    :type locs: numpy.ndarray, optional
    :param freqs: frequencies to use (default is 'All' frequencies))
    :type freqs: numpy.ndarray, optional
    :param rxs: list of receiver sting types to use (default is 'All' types).
        Can be any componation of ['zxx','zxy','zyx','zyy','tzx','tzy']
    :type rxs: str, optional

    """

    # Initiate new objects
    new_srcList = []
    data_list = []
    std_list = []
    floor_list = []

    # Sort out input frequencies
    if locs == "All":
        locations = NSEMdata._unique_locations()
    elif isinstance(locs, np.ndarray):
        locations = locs
    else:
        raise IOError("Incorrect input type for locs. \n" + "Can be 'All' or ndarray ")
    # Sort out input frequencies
    if freqs == "All":
        frequencies = NSEMdata.survey.freqs
    elif isinstance(freqs, np.ndarray):
        frequencies = freqs
    elif isinstance(freqs, list):
        frequencies = np.array(freqs)
    else:
        raise IOError(
            "Incorrect input type for freqs. \n" + "Can be 'All'; ndarray or a list"
        )
    # Sort out input rxs
    if rxs == "All":
        rx_comp = True
    elif isinstance(rxs, list):
        rx_comp = []
        for rxT in rxs:
            if "z" in rxT[0]:
                rxtype = Point3DImpedance
            elif "t" in rxT[0]:
                rxtype = Point3DTipper
            else:
                raise IOError("Unknown rx type string")
            orient = rxT[1:3]
            rx_comp.append((rxtype, orient))

    else:
        raise IOError("Incorrect input type for rxs. \n" + "Can be 'All' or a list")

    # Filter the data
    for src in NSEMdata.survey.source_list:
        if src.freq in frequencies:
            new_rxList = []
            for rx in src.receiver_list:
                if rx_comp is True or np.any(
                    [
                        (isinstance(rx, ct) and rx.orientation in co)
                        for (ct, co) in rx_comp
                    ]
                ):
                    if len(rx.locations.shape) == 3:
                        ind_loc = np.sum(
                            np.concatenate(
                                [
                                    (
                                        np.sqrt(
                                            np.sum(
                                                (rx.locations[:, :, 0] - location) ** 2,
                                                axis=1,
                                            )
                                        )
                                        < 0.1
                                    ).reshape(-1, 1)
                                    for location in locations
                                ],
                                axis=1,
                            ),
                            axis=1,
                            dtype=bool,
                        )
                        new_locs = rx.locations[ind_loc, :, :]
                    else:
                        ind_loc = np.sum(
                            np.concatenate(
                                [
                                    (
                                        np.sqrt(
                                            np.sum(
                                                (rx.locations[:, :] - location) ** 2,
                                                axis=1,
                                            )
                                        )
                                        < 0.1
                                    ).reshape(-1, 1)
                                    for location in locations
                                ],
                                axis=1,
                            ),
                            axis=1,
                            dtype=bool,
                        )
                        new_locs = rx.locations[ind_loc, :]
                    new_rx = type(rx)
                    new_rxList.append(new_rx(new_locs, rx.orientation, rx.component))
                    data_list.append(NSEMdata[src, rx][ind_loc])
                    try:
<<<<<<< HEAD
                        std_list.append(
                            NSEMdata.relative_error[src, rx][ind_loc])
=======
                        std_list.append(NSEMdata.relative_error[src, rx][ind_loc])
>>>>>>> c63e699c
                        floor_list.append(NSEMdata.floor[src, rx][ind_loc])
                    except Exception as e:
                        if verbose:
                            print("No standard deviation or floor assigned")

            new_src = type(src)
            new_srcList.append(new_src(new_rxList, src.freq))

    survey = Survey(new_srcList)
    if std_list or floor_list:
        return Data(
            survey,
            np.concatenate(data_list),
            np.concatenate(std_list),
            np.concatenate(floor_list),
        )
    else:
        return Data(survey, np.concatenate(data_list))


def convert3Dto1Dobject(NSEMdata, rxType3D="yx"):
    """
    Function that converts a 3D NSEMdata of a list of
    1D NSEMdata objects for running 1D inversions for.

    :param SimPEG.electromagnetics.natural_source.Data NSEMdata: NSEM data object to process

    :param rxType3D: component of the NSEMdata to use.
        Can be 'xy', 'yx' or 'det'
    :type rxType3D: str, optional

    """

    # Find the unique locations
    # Need to find the locations
    recDataTemp = NSEMdata.toRecArray().data.flatten()
    # Check if survey.std has been assigned.
    ## NEED TO: write this...
    # Calculte and add the DET of the tensor to the recArray
    if "det" in rxType3D:
        Zon = (recDataTemp["zxxr"] + 1j * recDataTemp["zxxi"]) * (
            recDataTemp["zyyr"] + 1j * recDataTemp["zyyi"]
        )
        Zoff = (recDataTemp["zxyr"] + 1j * recDataTemp["zxyi"]) * (
            recDataTemp["zyxr"] + 1j * recDataTemp["zyxi"]
        )
        det = np.sqrt(Zon - Zoff)
        recData = recFunc.append_fields(
            recDataTemp, ["zdetr", "zdeti"], [det.real, det.imag]
        )
    else:
        recData = recDataTemp

    uniLocs = rec_to_ndarr(np.unique(recData[["x", "y", "z"]].copy()))
    mtData1DList = []
    if "xy" in rxType3D:
        corr = -1
        # Shift the data to comply with the quadtrature of the 1d problem
    else:
        corr = 1
    for loc in uniLocs:
        # Make the receiver list
        rx1DList = []
        rx1DList.append(Point1DImpedance(simpeg.mkvc(loc, 2).T, "real"))
        rx1DList.append(Point1DImpedance(simpeg.mkvc(loc, 2).T, "imag"))
        # Source list
        locrecData = recData[
            np.sqrt(
                np.sum(
                    (rec_to_ndarr(recData[["x", "y", "z"]].copy()) - loc) ** 2, axis=1
                )
            )
            < 1e-5
        ]
        dat1DList = []
        src1DList = []
        for freq in locrecData["freq"]:
            src1DList.append(Planewave_xy_1Dprimary(rx1DList, freq))
            for comp in ["r", "i"]:
                dat1DList.append(
                    corr * locrecData[rxType3D + comp][locrecData["freq"] == freq]
                )

        # Make the survey
        sur1D = Survey(src1DList)

        # Make the data
        dataVec = np.hstack(dat1DList)
        dat1D = Data(sur1D, dataVec)
        sur1D.dobs = dataVec
        # Need to take NSEMdata.survey.std and split it as well.
        std = 0.05
        sur1D.std = np.abs(sur1D.dobs * std)
        mtData1DList.append(dat1D)

    # Return the the list of data.
    return mtData1DList


### Other utils, that don't take NSEM as an input
def appResPhs(freq, z):
    app_res = ((1.0 / (8e-7 * np.pi ** 2)) / freq) * np.abs(z) ** 2
    app_phs = np.arctan2(z.imag, z.real) * (180 / np.pi)
    return app_res, app_phs


def skindepth(rho, freq):
    """ Function to calculate the skindepth of EM waves"""
    return np.sqrt((rho * ((1 / (freq * mu_0 * np.pi)))))


def rec_to_ndarr(rec_arr, data_type=float):
    """
    Function to transform a numpy record array to a nd array.
    """
    return rec_arr.copy().view((data_type, len(rec_arr.dtype.names)))


def makeAnalyticSolution(mesh, model, elev, freqs):

    data1D = []
    for freq in freqs:
        anaEd, anaEu, anaHd, anaHu = analytic_1d.getEHfields(mesh, model, freq, elev)
        anaE = anaEd + anaEu
        anaH = anaHd + anaHu

        anaZ = anaE / anaH
        # Add to the list
        data1D.append((freq, 0, 0, elev, anaZ[0]))
    dataRec = np.array(
        data1D,
        dtype=[
            ("freq", float),
            ("x", float),
            ("y", float),
            ("z", float),
            ("zyx", complex),
        ],
    )
    return dataRec


def plotMT1DModelData(problem, models, symList=None):

    # Setup the figure
    fontSize = 15

    fig = plt.figure(figsize=[9, 7])
    axM = fig.add_axes([0.075, 0.1, 0.25, 0.875])
    axM.set_xlabel("Resistivity [Ohm*m]", fontsize=fontSize)
    axM.set_xlim(1e-1, 1e5)
    axM.set_ylim(-10000, 5000)
    axM.set_ylabel("Depth [km]", fontsize=fontSize)
    axR = fig.add_axes([0.42, 0.575, 0.5, 0.4])
    axR.set_xscale("log")
    axR.set_yscale("log")
    axR.invert_xaxis()
    # axR.set_xlabel('Frequency [Hz]')
    axR.set_ylabel("Apparent resistivity [Ohm m]", fontsize=fontSize)

    axP = fig.add_axes([0.42, 0.1, 0.5, 0.4])
    axP.set_xscale("log")
    axP.invert_xaxis()
    axP.set_ylim(0, 90)
    axP.set_xlabel("Frequency [Hz]", fontsize=fontSize)
    axP.set_ylabel("Apparent phase [deg]", fontsize=fontSize)

    # if not symList:
    #   symList = ['x']*len(models)
    # Loop through the models.
    modelList = [problem.survey.mtrue]
    modelList.extend(models)
    if False:
        modelList = [problem.sigmaMap * mod for mod in modelList]
    for nr, model in enumerate(modelList):
        # Calculate the data
        if nr == 0:
            data1D = problem.dataPair(problem.survey, problem.survey.dobs).toRecArray(
                "Complex"
            )
        else:
            data1D = problem.dataPair(
                problem.survey, problem.survey.dpred(model)
            ).toRecArray("Complex")
        # Plot the data and the model
        colRat = nr / ((len(modelList) - 1.999) * 1.0)
        if colRat > 1.0:
            col = "k"
        else:
            col = plt.cm.seismic(1 - colRat)
        # The model - make the pts to plot
        meshPts = np.concatenate(
            (problem.mesh.gridN[0:1], np.kron(problem.mesh.gridN[1::], np.ones(2))[:-1])
        )
        modelPts = np.kron(1.0 / (problem.sigmaMap * model), np.ones(2,))
        axM.semilogx(modelPts, meshPts, color=col)

        ## Data
        loc = rec_to_ndarr(np.unique(data1D[["x", "y"]]).copy())
        # Appres
        pDt.plotIsoStaImpedance(axR, loc, data1D, "zyx", "res", pColor=col)
        # Appphs
        pDt.plotIsoStaImpedance(axP, loc, data1D, "zyx", "phs", pColor=col)
        try:
            allData = np.concatenate((allData, simpeg.mkvc(data1D["zyx"], 2)), 1)
        except:
            allData = simpeg.mkvc(data1D["zyx"], 2)
    freq = simpeg.mkvc(data1D["freq"], 2)
    res, phs = appResPhs(freq, allData)

    if False:
        stdCol = "gray"
        axRtw = axR.twinx()
        axRtw.set_ylabel("Std of log10", color=stdCol)
        [(t.set_color(stdCol), t.set_rotation(-45)) for t in axRtw.get_yticklabels()]
        axPtw = axP.twinx()
        axPtw.set_ylabel("Std ", color=stdCol)
        [t.set_color(stdCol) for t in axPtw.get_yticklabels()]
        axRtw.plot(freq, np.std(np.log10(res), 1), "--", color=stdCol)
        axPtw.plot(freq, np.std(phs, 1), "--", color=stdCol)

    # Fix labels and ticks

    # yMtick = [l/1000 for l in axM.get_yticks().tolist()]
    # axM.set_yticklabels(yMtick)
    [l.set_rotation(90) for l in axM.get_yticklabels()]
    [l.set_rotation(90) for l in axR.get_yticklabels()]
    # [(t.set_color(stdCol), t.set_rotation(-45)) for t in axRtw.get_yticklabels()]
    # [t.set_color(stdCol) for t in axPtw.get_yticklabels()]
    for ax in [axM, axR, axP]:
        ax.xaxis.set_tick_params(labelsize=fontSize)
        ax.yaxis.set_tick_params(labelsize=fontSize)
    return fig


def plotImpAppRes(dataArrays, plotLoc, textStr=[]):
    """
    Plots amplitude impedance and phase
    """
    # Make the figure and axes
    fig, axT = plt.subplots(2, 2, sharex=True)
    axes = axT.ravel()
    fig.set_size_inches((13.5, 7.0))
    fig.suptitle(
        "{:s}\nStation at: {:.1f}x ; {:.1f}y".format(textStr, plotLoc[0], plotLoc[1])
    )
    # Have to deal with axes
    # Set log
    for ax in axes.ravel():
        ax.set_xscale("log")

    axes[0].invert_xaxis()
    axes[0].set_yscale("log")
    axes[2].set_yscale("log")
    # Set labels
    axes[2].set_xlabel("Frequency [Hz]")
    axes[3].set_xlabel("Frequency [Hz]")
    axes[0].set_ylabel("Apperent resistivity [Ohm m]")
    axes[1].set_ylabel("Apperent phase [degrees]")
    axes[1].set_ylim(-180, 180)
    axes[2].set_ylabel("Impedance amplitude [V/A]")
    axes[3].set_ylim(-180, 180)
    axes[3].set_ylabel("Impedance angle [degrees]")

    # Plot the data
    for nr, dataArray in enumerate(dataArrays):
        if nr == 1:
            parSym = "*"
        else:
            parSym = "s"
        # app res
        pDt.plotIsoStaImpedance(
            axes[0], plotLoc, dataArray, "zxy", par="res", pSym=parSym
        )
        pDt.plotIsoStaImpedance(
            axes[0], plotLoc, dataArray, "zyx", par="res", pSym=parSym
        )
        # app phs
        pDt.plotIsoStaImpedance(
            axes[1], plotLoc, dataArray, "zxy", par="phs", pSym=parSym
        )
        pDt.plotIsoStaImpedance(
            axes[1], plotLoc, dataArray, "zyx", par="phs", pSym=parSym
        )
        # imp abs
        pDt.plotIsoStaImpedance(
            axes[2], plotLoc, dataArray, "zxx", par="abs", pSym=parSym
        )
        pDt.plotIsoStaImpedance(
            axes[2], plotLoc, dataArray, "zxy", par="abs", pSym=parSym
        )
        pDt.plotIsoStaImpedance(
            axes[2], plotLoc, dataArray, "zyx", par="abs", pSym=parSym
        )
        pDt.plotIsoStaImpedance(
            axes[2], plotLoc, dataArray, "zyy", par="abs", pSym=parSym
        )
        # imp abs
        pDt.plotIsoStaImpedance(
            axes[3], plotLoc, dataArray, "zxx", par="phs", pSym=parSym
        )
        pDt.plotIsoStaImpedance(
            axes[3], plotLoc, dataArray, "zxy", par="phs", pSym=parSym
        )
        pDt.plotIsoStaImpedance(
            axes[3], plotLoc, dataArray, "zyx", par="phs", pSym=parSym
        )
        pDt.plotIsoStaImpedance(
            axes[3], plotLoc, dataArray, "zyy", par="phs", pSym=parSym
        )

    return (fig, axes)


def printTime():
    """
    Small function to print the current time
    """
    import time

    print(time.strftime("%a, %d %b %Y %H:%M:%S +0000", time.localtime()))<|MERGE_RESOLUTION|>--- conflicted
+++ resolved
@@ -29,16 +29,9 @@
 
     :param SimPEG.electromagnetics.natural_source.Data NSEMdata: NSEM data object to process
     :param float rot_angle: Rotation angel in degrees, positive for clockwise rotation
-<<<<<<< HEAD
-    '''
-    recData = NSEMdata.toRecArray('Complex')
-    impData = rec_to_ndarr(
-        recData[['zxx', 'zxy', 'zyx', 'zyy']].copy(), complex)
-=======
     """
     recData = NSEMdata.toRecArray("Complex")
     impData = rec_to_ndarr(recData[["zxx", "zxy", "zyx", "zyy"]].copy(), complex)
->>>>>>> c63e699c
     # Make the rotation matrix
     # c,s,zxx,zxy,zyx,zyy = sympy.symbols('c,s,zxx,zxy,zyx,zyy')
     # rotM = sympy.Matrix([[c,-s],[s, c]])
@@ -202,12 +195,7 @@
                     new_rxList.append(new_rx(new_locs, rx.orientation, rx.component))
                     data_list.append(NSEMdata[src, rx][ind_loc])
                     try:
-<<<<<<< HEAD
-                        std_list.append(
-                            NSEMdata.relative_error[src, rx][ind_loc])
-=======
                         std_list.append(NSEMdata.relative_error[src, rx][ind_loc])
->>>>>>> c63e699c
                         floor_list.append(NSEMdata.floor[src, rx][ind_loc])
                     except Exception as e:
                         if verbose:
