--- conflicted
+++ resolved
@@ -6,12 +6,9 @@
 from scipy.constants import mu_0, epsilon_0 as eps_0
 
 
-<<<<<<< HEAD
-=======
 def getEHfields(m1d, sigma, freq, zd, scaleUD=True, scaleValue=1):
     """Analytic solution for MT 1D layered earth. Returns E and H fields.
 
->>>>>>> c63e699c
     :param discretize.base.BaseMesh, object m1d: Mesh object with the 1D spatial information.
     :param numpy.ndarray, vector sigma: Physical property of conductivity corresponding with the mesh.
     :param float, freq: Frequency to calculate data at.
