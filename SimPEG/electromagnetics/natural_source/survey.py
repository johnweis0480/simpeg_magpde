--- conflicted
+++ resolved
@@ -9,10 +9,8 @@
 from .sources import Planewave_xy_1Dprimary, Planewave1D
 from .receivers import Point3DImpedance, Point3DTipper
 from .utils.plot_utils import DataNSEMPlotMethods
-<<<<<<< HEAD
 import properties
-=======
->>>>>>> c4e60ea2
+
 
 #########
 # Survey
@@ -268,14 +266,10 @@
             recFunc.repack_fields(rec_arr[list(rec_arr.dtype.names)])
         ),
         dtype=data_type,
-<<<<<<< HEAD
     )
-
 
 ##################################################
 # Survey for 1D analytic simulation
-
-
 class Survey1D(Survey):
     """
     Survey class for the 1D and pseudo-3D problems
@@ -290,7 +284,4 @@
 
     def __init__(self, source_list=None, **kwargs):
         # Sort these by frequency
-        super(Survey1D, self).__init__(source_list, **kwargs)
-=======
-    )
->>>>>>> c4e60ea2
+        super(Survey1D, self).__init__(source_list, **kwargs)