--- conflicted
+++ resolved
@@ -9,10 +9,7 @@
 from .survey import Survey
 
 from empymod.transform import dlf
-<<<<<<< HEAD
-=======
-
->>>>>>> c63e699c
+
 try:
     from empymod.transform import get_spline_values as get_dlf_points
 except ImportError:
@@ -46,19 +43,6 @@
     def __init__(self, **kwargs):
         BaseEMSimulation.__init__(self, **kwargs)
         try:
-<<<<<<< HEAD
-            ht, htarg = check_hankel('fht', [self.hankel_filter, self.hankel_pts_per_dec], 1)
-            self.fhtfilt = htarg[0]             # Store filter
-            self.hankel_pts_per_dec = htarg[1]  # Store pts_per_dec
-        except ValueError:
-            arg = {}
-            arg['dlf'] = self.hankel_filter
-            if self.hankel_pts_per_dec is not None:
-                arg['pts_per_dec'] = self.hankel_pts_per_dec
-            ht, htarg = check_hankel('dlf', arg, 1)
-            self.fhtfilt = htarg['dlf']                     # Store filter
-            self.hankel_pts_per_dec = htarg['pts_per_dec']  # Store pts_per_dec
-=======
             ht, htarg = check_hankel(
                 "fht", [self.hankel_filter, self.hankel_pts_per_dec], 1
             )
@@ -72,10 +56,8 @@
             ht, htarg = check_hankel("dlf", arg, 1)
             self.fhtfilt = htarg["dlf"]  # Store filter
             self.hankel_pts_per_dec = htarg["pts_per_dec"]  # Store pts_per_dec
->>>>>>> c63e699c
         self.hankel_filter = self.fhtfilt.name  # Store name
         self.n_filter = self.fhtfilt.base.size
-
 
     def fields(self, m):
 
@@ -97,18 +79,6 @@
         PJ = (T0, None, None)
         try:
             voltage = dlf(
-<<<<<<< HEAD
-                PJ, self.lambd,
-                self.offset, self.fhtfilt,
-                self.hankel_pts_per_dec, factAng=None, ab=33
-            ).real / (2*np.pi)
-        except TypeError:
-            voltage = dlf(
-                PJ, self.lambd,
-                self.offset, self.fhtfilt,
-                self.hankel_pts_per_dec, ang_fact=None, ab=33
-            ).real / (2*np.pi)
-=======
                 PJ,
                 self.lambd,
                 self.offset,
@@ -127,7 +97,6 @@
                 ang_fact=None,
                 ab=33,
             ).real / (2 * np.pi)
->>>>>>> c63e699c
 
         # Assume dipole-dipole
         V = voltage.reshape((self.survey.nD, 4), order="F")
@@ -246,15 +215,10 @@
             np.sqrt(kx*2 + ky**2) = lamda
         """
         # TODO: only works isotropic sigma
-<<<<<<< HEAD
-        if getattr(self, '_lambd', None) is None:
-            self._lambd = np.empty([self.offset.size, self.n_filter], order='F', dtype=complex)
-=======
         if getattr(self, "_lambd", None) is None:
             self._lambd = np.empty(
                 [self.offset.size, self.n_filter], order="F", dtype=complex
             )
->>>>>>> c63e699c
             self.lambd[:, :], _ = get_dlf_points(
                 self.fhtfilt, self.offset, self.hankel_pts_per_dec
             )
