--- conflicted
+++ resolved
@@ -34,296 +34,6 @@
 )
 
 
-<<<<<<< HEAD
-def make_PGI_regularization(
-    mesh,
-    gmmref,
-    gmm=None,
-    wiresmap=None,
-    maplist=None,
-    cell_weights_list=None,
-    approx_hessian=True,
-    approx_gradient=True,
-    approx_eval=True,
-    alpha_s=1.0,
-    alpha_x=1.0,
-    alpha_y=1.0,
-    alpha_z=1.0,
-    alpha_xx=0.0,
-    alpha_yy=0.0,
-    alpha_zz=0.0,
-    **kwargs,
-):
-    """Create a complete PGI regularization.
-
-    Create a complete PGI regularization term ``ComboObjectiveFunction`` with all
-    necessary smallness and smoothness terms for any number of physical properties
-    and associated mapping.
-
-    Parameters
-    ----------
-    mesh : discretize.TensorMesh or discretize.TreeMesh
-        TensorMesh or Treemesh object, used to weights the physical properties by cell
-        volumes when updating the Gaussian Mixture Model (GMM)
-    gmmref : WeightedGaussianMixture
-        Reference GMM.
-    gmm : WeightedGaussianMixture, optional
-        Initial GMM. If not provided, gmmref is used.
-    wiresmap : maps.Wires
-        Wires map to obtain the various physical properties from the model.
-        Optional for single physical property inversion. Required for multi-
-        physical properties inversion.
-    maplist : list, optional
-        List of mapping for each physical property. Default is the IdentityMap for all.
-    cell_weights_list : list of numpy.ndarray
-        List of cell weights to apply to each physical property.
-    approx_hessian : bool, default: ``True``
-        If ``True``, use the PGI least-squares approximation of the full nonlinear regularizer
-        for computing the regularizer gradient.
-    approx_gradient : bool, default: ``True``
-        If ``True``, use the PGI least-squares approximation of the full nonlinear regularizer
-        for computing the regularizer gradient.
-    approx_eval : bool, default: ``True``
-        If ``True``, use the PGI least-squares approximation of the full nonlinear regularizer
-        for computing the value of the regularizer.
-    alpha_s : float, default: 1.0
-        alpha_s multiplier for the PGI smallness.
-    alpha_x : float, default: 1.0
-        alpha_x multiplier for the 1st-derivative.
-        Smoothness terms in X-direction for each physical property.
-    alpha_y : float, default: 1.0
-        alpha_y multiplier for the 1st-derivative.
-        Smoothness terms in Y-direction for each physical property.
-    alpha_z : float, default: 1.0
-        alpha_z multiplier for the 1st-derivative.
-        Smoothness terms in Z-direction for each physical property.
-    alpha_xx : float or numpy.ndarray, default: 1.0
-        alpha_x multiplier for the 2nd-derivative.
-        Smoothness terms in X-direction for each physical property.
-    alpha_yy : float or numpy.ndarray, default: 1.0
-        alpha_y multiplier for the 2nd-derivative.
-        Smoothness terms in Y-direction for each physical property.
-    alpha_zz : float or numpy.ndarray, default: 1.0
-        alpha_z multiplier for the 2nd-derivative.
-        Smoothness terms in Z-direction for each physical property.
-
-    Returns
-    -------
-    SimPEG.objective_function.ComboObjectiveFunction
-        Full regularization with PGIsmallness and smoothness terms for all
-        physical properties in all direction.
-    """
-
-    if wiresmap is None:
-        if "indActive" in kwargs.keys():
-            indActive = kwargs.pop("indActive")
-            wrmp = Wires(("m", int(indActive.sum())))
-        else:
-            wrmp = Wires(("m", mesh.nC))
-    else:
-        wrmp = wiresmap
-
-    if maplist is None:
-        mplst = [IdentityMap(mesh) for maps in wrmp.maps]
-    else:
-        mplst = maplist
-
-    if cell_weights_list is None:
-        clwhtlst = [np.ones(maps[1].shape[0]) for maps in wrmp.maps]
-    else:
-        clwhtlst = cell_weights_list
-
-    reg = PGI(
-        mesh=mesh,
-        gmmref=gmmref,
-        gmm=gmm,
-        wiresmap=wiresmap,
-        maplist=maplist,
-        approx_hessian=approx_hessian,
-        approx_gradient=approx_gradient,
-        approx_eval=approx_eval,
-        alpha_s=alpha_s,
-        alpha_x=0.0,
-        alpha_y=0.0,
-        alpha_z=0.0,
-        **kwargs,
-    )
-
-    if cell_weights_list is not None:
-        reg.objfcts[0].cell_weights = np.hstack(clwhtlst)
-
-    if isinstance(alpha_x, float):
-        alph_x = alpha_x * np.ones(len(wrmp.maps))
-    else:
-        alph_x = alpha_x
-
-    if isinstance(alpha_y, float):
-        alph_y = alpha_y * np.ones(len(wrmp.maps))
-    else:
-        alph_y = alpha_y
-
-    if isinstance(alpha_z, float):
-        alph_z = alpha_z * np.ones(len(wrmp.maps))
-    else:
-        alph_z = alpha_z
-
-    for i, (wire, maps) in enumerate(zip(wrmp.maps, mplst)):
-        reg += Tikhonov(
-            mesh=mesh,
-            mapping=maps * wire[1],
-            alpha_s=0.0,
-            alpha_x=alph_x[i],
-            alpha_y=alph_y[i],
-            alpha_z=alph_z[i],
-            cell_weights=clwhtlst[i],
-            **kwargs,
-        )
-
-    return reg
-
-
-def make_PGIwithRelationships_regularization(
-    mesh,
-    gmmref,
-    gmm=None,
-    wiresmap=None,
-    maplist=None,
-    cell_weights_list=None,
-    approx_gradient=True,
-    approx_eval=True,
-    alpha_s=1.0,
-    alpha_x=1.0,
-    alpha_y=1.0,
-    alpha_z=1.0,
-    alpha_xx=0.0,
-    alpha_yy=0.0,
-    alpha_zz=0.0,
-    **kwargs,
-):
-    """
-    Create a complete PGI.
-
-    Create a complete PGI, with nonlinear relationships, regularization term ComboObjectiveFunction with all
-    necessary smallness and smoothness terms for any number of physical properties
-    and associated mapping.
-
-    Parameters
-    ----------
-    mesh : discretize.TensorMesh or discretize.TreeMesh
-        Tensor or tree mesh object, used to weights
-        the physical properties by cell volumes when updating the
-        Gaussian Mixture Model (GMM)
-    gmmref : WeightedGaussianMixture
-        Reference GMM
-    gmm : WeightedGaussianMixture, optional
-        Initial GMM. If not provided, gmmref is used.
-    wiresmap : maps.Wires, optional
-        Wires map to obtain the various physical properties from the model.
-        Optional for single physical property inversion. Required for multi-
-        physical properties inversion.
-    maplist : list, optional
-        List of mapping for each physical property. Default is the IdentityMap for all.
-    cell_weights_list : list of numpy.ndarray, optional
-        list of cells weight to apply to each physical property.
-    approx_gradient : bool, default: ``True``
-        If ``True``, use the PGI least-squares approximation of the full nonlinear regularizer
-        for computing the regularizer gradient.
-    approx_eval : bool, default: ``True``
-        If ``True``, use the PGI least-squares approximation of the full nonlinear regularizer
-        for computing the value of the regularizer.
-    alpha_s : float, default: 1.0
-        alpha_s multiplier for the PGI smallness.
-    alpha_x : float, default: 1.0
-        alpha_x multiplier for the 1st-derivative.
-        Smoothness terms in X-direction for each physical property.
-    alpha_y : float, default: 1.0
-        alpha_y multiplier for the 1st-derivative.
-        Smoothness terms in Y-direction for each physical property.
-    alpha_z : float, default: 1.0
-        alpha_z multiplier for the 1st-derivative.
-        Smoothness terms in Z-direction for each physical property.
-    alpha_xx : float or numpy.ndarray, default: 1.0
-        alpha_x multiplier for the 2nd-derivative.
-        Smoothness terms in X-direction for each physical property.
-    alpha_yy : float or numpy.ndarray, default: 1.0
-        alpha_y multiplier for the 2nd-derivative.
-        Smoothness terms in Y-direction for each physical property.
-    alpha_zz : float or numpy.ndarray, default: 1.0
-        alpha_z multiplier for the 2nd-derivative.
-        Smoothness terms in Z-direction for each physical property.
-
-    Returns
-    -------
-    SimPEG.objective_function.ComboObjectiveFunction
-        Full regularization with ``PGIwithNonlinearRelationshipsSmallness`` and smoothness terms
-        for all physical properties in all direction.
-    """
-
-    if wiresmap is None:
-        wrmp = Wires(("m", mesh.nC))
-    else:
-        wrmp = wiresmap
-
-    if maplist is None:
-        mplst = [IdentityMap(mesh) for maps in wrmp.maps]
-    else:
-        mplst = maplist
-
-    if cell_weights_list is None:
-        clwhtlst = [np.ones(maps[1].shape[0]) for maps in wrmp.maps]
-    else:
-        clwhtlst = cell_weights_list
-
-    reg = PGIwithRelationships(
-        mesh=mesh,
-        gmmref=gmmref,
-        gmm=gmm,
-        wiresmap=wiresmap,
-        maplist=maplist,
-        approx_gradient=approx_gradient,
-        approx_eval=approx_eval,
-        alpha_s=alpha_s,
-        alpha_x=0.0,
-        alpha_y=0.0,
-        alpha_z=0.0,
-        **kwargs,
-    )
-
-    if cell_weights_list is not None:
-        reg.objfcts[0].cell_weights = np.hstack(clwhtlst)
-
-    if isinstance(alpha_x, float):
-        alph_x = alpha_x * np.ones(len(wrmp.maps))
-    else:
-        alph_x = alpha_x
-
-    if isinstance(alpha_y, float):
-        alph_y = alpha_y * np.ones(len(wrmp.maps))
-    else:
-        alph_y = alpha_y
-
-    if isinstance(alpha_z, float):
-        alph_z = alpha_z * np.ones(len(wrmp.maps))
-    else:
-        alph_z = alpha_z
-
-    for i, (wire, maps) in enumerate(zip(wrmp.maps, mplst)):
-        reg += Tikhonov(
-            mesh=mesh,
-            mapping=maps * wire[1],
-            alpha_s=0.0,
-            alpha_x=alph_x[i],
-            alpha_y=alph_y[i],
-            alpha_z=alph_z[i],
-            cell_weights=clwhtlst[i],
-            **kwargs,
-        )
-
-    return reg
-
-
-=======
->>>>>>> d6651d89
 ###############################################################################
 # Disclaimer: the following classes built upon the GaussianMixture class      #
 # from Scikit-Learn. New functionalitie are added, as well as modifications to#
@@ -339,12 +49,12 @@
 
     This class upon the GaussianMixture class from Scikit-Learn.
     Two main modifications:
-        
+
         1. Each sample/observation is given a weight, the volume of the
         corresponding discretize.BaseMesh cell, when fitting the
         Gaussian Mixture Model (GMM). More volume gives more importance, ensuing a
         mesh-free evaluation of the clusters of the geophysical model.
-        
+
         2. When set manually, the proportions can be set either globally (normal behavior)
         or cell-by-cell (improvements)
 
@@ -706,7 +416,7 @@
 
         [modified from Scikit-Learn.mixture.gaussian_mixture]
         Compute the per-sample average log-likelihood of the given data X.
-        
+
         Parameters
         ----------
         X : (n_samples, n_dimensions) array-like
@@ -799,10 +509,10 @@
 
     def score_samples_with_sensW(self, X, sensW):
         """Compute the weighted log probabilities for each sample.
-        
+
         [New function, modified from Scikit-Learn.mixture.gaussian_mixture.score_samples]
         Compute the weighted log probabilities for each sample.
-        
+
         Parameters
         ----------
         X : (n_samples, n_features) array_like
@@ -1096,7 +806,7 @@
     and we are grateful for their contributions to the open-source community.
 
     Addtional parameters to provide, compared to `WeightedGaussianMixture`:
-    
+
     Parameters
     ----------
     kappa : numpy.ndarray
@@ -1110,13 +820,13 @@
 
             - "semi": semi-conjugate prior, the means and covariances priors are indepedent
             - "full": conjugate prior, the means and covariances priors are inter-depedent
-    
+
     update_covariances : bool
         Choose from two options:
 
         - ``True``: semi or conjugate prior by averaging the covariances
         - ``False``: alternative (not conjugate) prior: average the precisions instead
-    
+
     fixed_membership : numpy.ndarray of int, optional
         A 2d numpy.ndarray to fix the membership to a chosen lithology of particular cells.
         The first column contains the numeric index of the cells, the second column the respective lithology index.
@@ -1242,7 +952,7 @@
 
         This method, inserted in the fit function, modify the Maximum Likelyhood Estimation (MLE)
         of the GMM's parameters to a Maximum A Posteriori (MAP) estimation.
-        
+
         Parameters
         ----------
         debug : bool, default: ``False``
@@ -1335,7 +1045,7 @@
 
     def fit(self, X, y=None, debug=False):
         """Estimate model parameters with the EM algorithm.
-        
+
         [modified from Scikit-Learn for Maximum A Posteriori estimates (MAP)]
         The method fits the model ``n_init`` times and sets the parameters with
         which the model has the largest likelihood or lower bound. Within each
@@ -1366,7 +1076,7 @@
 
     def fit_predict(self, X, y=None, debug=False):
         """Estimate model parameters using X and predict the labels for X.
-        
+
         [modified from Scikit-Learn for Maximum A Posteriori estimates (MAP)]
         The method fits the model n_init times and sets the parameters with
         which the model has the largest likelihood or lower bound. Within each
@@ -1375,17 +1085,17 @@
         `tol`, otherwise, a :class:`~sklearn.exceptions.ConvergenceWarning` is
         raised. After fitting, it predicts the most probable label for the
         input data points.
-        
-        Parameters
-        ----------
-        X : (n_samples, n_features) array_like 
+
+        Parameters
+        ----------
+        X : (n_samples, n_features) array_like
             List of n_features-dimensional data points. Each row
             corresponds to a single data point.
         y : Ignored
             Not used, present for API consistency by convention.
         debug : bool, default: ``False``
             If ``True``, print debug statements
-        
+
         Returns
         -------
         (n_samples) array
