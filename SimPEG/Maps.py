from __future__ import absolute_import
from __future__ import division
from __future__ import print_function
from __future__ import unicode_literals

from six import integer_types
from six import string_types
from collections import namedtuple
import warnings

import numpy as np
from numpy.polynomial import polynomial
import scipy.sparse as sp
from scipy.sparse.linalg import LinearOperator
from scipy.interpolate import UnivariateSpline
from scipy.constants import mu_0

from . import Utils
from .Tests import checkDerivative


class IdentityMap(object):
    """
        SimPEG Map
    """

    def __init__(self, mesh=None, nP=None, **kwargs):
        Utils.setKwargs(self, **kwargs)

        if nP is not None:
            assert isinstance(nP, integer_types), (
                'Number of parameters must be an integer. Not `{}`.'
                .format(type(nP))
            )
            nP = int(nP)

        self.mesh = mesh
        self._nP = nP

    @property
    def nP(self):
        """
            :rtype: int
            :return: number of parameters that the mapping accepts
        """
        if self._nP is not None:
            return self._nP
        if self.mesh is None:
            return '*'
        return self.mesh.nC

    @property
    def shape(self):
        """
            The default shape is (mesh.nC, nP) if the mesh is defined.
            If this is a meshless mapping (i.e. nP is defined independently)
            the shape will be the the shape (nP,nP).

            :rtype: tuple
            :return: shape of the operator as a tuple (int,int)
        """
        if self._nP is not None:
            return (self.nP, self.nP)
        if self.mesh is None:
            return ('*', self.nP)
        return (self.mesh.nC, self.nP)

    def _transform(self, m):
        """
            Changes the model into the physical property.

            .. note::

                This can be called by the __mul__ property against a
                :meth:numpy.ndarray.

            :param numpy.array m: model
            :rtype: numpy.array
            :return: transformed model

        """
        return m

    def inverse(self, D):
        """
            Changes the physical property into the model.

            .. note::

                The *transformInverse* may not be easy to create in general.

            :param numpy.array D: physical property
            :rtype: numpy.array
            :return: model

        """
        raise NotImplementedError('The transformInverse is not implemented.')

    def deriv(self, m, v=None):
        """
            The derivative of the transformation.

            :param numpy.array m: model
            :rtype: scipy.sparse.csr_matrix
            :return: derivative of transformed model

        """
        if v is not None:
            return v
        return sp.identity(self.nP)

    def test(self, m=None, **kwargs):
        """Test the derivative of the mapping.

            :param numpy.array m: model
            :param kwargs: key word arguments of
                           :meth:`SimPEG.Tests.checkDerivative`
            :rtype: bool
            :return: passed the test?

        """
        print('Testing {0!s}'.format(str(self)))
        if m is None:
            m = abs(np.random.rand(self.nP))
        if 'plotIt' not in kwargs:
            kwargs['plotIt'] = False
        assert isinstance(self.nP, integer_types), (
            "nP must be an integer for {}"
            .format(self.__class__.__name__)
        )
        return checkDerivative(lambda m: [self * m, self.deriv(m)], m, num=4,
                               **kwargs)

    def testVec(self, m=None, **kwargs):
        """Test the derivative of the mapping times a vector.

            :param numpy.array m: model
            :param kwargs: key word arguments of
                           :meth:`SimPEG.Tests.checkDerivative`
            :rtype: bool
            :return: passed the test?

        """
        print('Testing {0!s}'.format(self))
        if m is None:
            m = abs(np.random.rand(self.nP))
        if 'plotIt' not in kwargs:
            kwargs['plotIt'] = False
        return checkDerivative(lambda m: [self*m, lambda x: self.deriv(m, x)],
                               m, num=4, **kwargs)

    def _assertMatchesPair(self, pair):
        assert (
            isinstance(self, pair) or
            isinstance(self, ComboMap) and isinstance(self.maps[0], pair)
        ), "Mapping object must be an instance of a {0!s} class.".format(
            pair.__name__
        )

    def __mul__(self, val):
        if isinstance(val, IdentityMap):
            if (
                not (self.shape[1] == '*' or val.shape[0] == '*') and
                not self.shape[1] == val.shape[0]
            ):
                raise ValueError(
                    'Dimension mismatch in {0!s} and {1!s}.'.format(
                        str(self), str(val)
                    )
                )
            return ComboMap([self, val])

        elif isinstance(val, np.ndarray):
            if (
                not self.shape[1] == '*' and not self.shape[1] == val.shape[0]
            ):
                raise ValueError(
                    'Dimension mismatch in {0!s} and np.ndarray{1!s}.'.format(
                        str(self), str(val.shape)
                    )
                )
            return self._transform(val)
        raise Exception(
            'Unrecognized data type to multiply. Try a map or a numpy.ndarray!'
            'You used a {} of type {}'.format(
                val, type(val)
            )
        )

    def __str__(self):
        return "{0!s}({1!s},{2!s})".format(
            self.__class__.__name__,
            self.shape[0],
            self.shape[1]
        )

    def __len__(self):
        return 1


class ComboMap(IdentityMap):
    """Combination of various maps."""

    def __init__(self, maps, **kwargs):
        IdentityMap.__init__(self, None, **kwargs)

        self.maps = []
        for ii, m in enumerate(maps):
            assert isinstance(m, IdentityMap), "Unrecognized data type, "
            "inherit from an IdentityMap or ComboMap!"

            if (
                ii > 0 and not (self.shape[1] == '*' or m.shape[0] == '*') and
                not self.shape[1] == m.shape[0]
               ):
                prev = self.maps[-1]
                raise ValueError(
                    'Dimension mismatch in map[{0!s}] ({1!s}, {2!s}) '
                    'and map[{3!s}] ({4!s}, {5!s}).'.format(
                        prev.__class__.__name__,
                        prev.shape[0],
                        prev.shape[1],
                        m.__class__.__name__,
                        m.shape[0],
                        m.shape[1]
                    )
                )

            if isinstance(m, ComboMap):
                self.maps += m.maps
            elif isinstance(m, IdentityMap):
                self.maps += [m]

    @property
    def shape(self):
        return (self.maps[0].shape[0], self.maps[-1].shape[1])

    @property
    def nP(self):
        """Number of model properties.

           The number of cells in the
           last dimension of the mesh."""
        return self.maps[-1].nP

    def _transform(self, m):
        for map_i in reversed(self.maps):
            m = map_i * m
        return m

    def deriv(self, m, v=None):

        if v is not None:
            deriv = v
        else:
            deriv = 1

        mi = m
        for map_i in reversed(self.maps):
            deriv = map_i.deriv(mi) * deriv
            mi = map_i * mi
        return deriv

    def __str__(self):
        return 'ComboMap[{0!s}]({1!s},{2!s})'.format(
            ' * '.join([m.__str__() for m in self.maps]),
            self.shape[0],
            self.shape[1]
        )

    def __len__(self):
        return len(self.maps)


class Projection(IdentityMap):
    """
        A map to rearrange / select parameters

        :param int nP: number of model parameters
        :param numpy.array index: indices to select
    """

    def __init__(self, nP, index, **kwargs):
        assert isinstance(index, (np.ndarray, slice, list)), (
            'index must be a np.ndarray or slice, not {}'.format(type(index)))
        super(Projection, self).__init__(nP=nP, **kwargs)

        if isinstance(index, slice):
            index = list(range(*index.indices(self.nP)))
        self.index = index
        self._shape = nI, nP = len(self.index), self.nP

        assert (max(index) < nP), (
            'maximum index must be less than {}'.format(nP))

        # sparse projection matrix
        self.P = sp.csr_matrix(
            (np.ones(nI), (range(nI), self.index)), shape=(nI, nP)
        )

    def _transform(self, m):
        return m[self.index]

    @property
    def shape(self):
        """
        Shape of the matrix operation (number of indices x nP)
        """
        return self._shape

    def deriv(self, m, v=None):
        """
            :param numpy.array m: model
            :rtype: scipy.sparse.csr_matrix
            :return: derivative of transformed model
        """

        if v is not None:
            return self.P * v
        return self.P


class Wires(object):

    def __init__(self, *args):
        for arg in args:
            assert (
                isinstance(arg, tuple) and
                len(arg) == 2 and
                isinstance(arg[0], string_types) and
                # TODO: this should be extended to a slice.
                isinstance(arg[1], integer_types)
            ), (
                "Each wire needs to be a tuple: (name, length). "
                "You provided: {}".format(arg)
            )

        self._nP = int(np.sum([w[1] for w in args]))

        start = 0
        maps = []
        for arg in args:
            wire = Projection(self.nP, slice(start, start + arg[1]))
            setattr(self, arg[0], wire)
            maps += [(arg[0], wire)]
            start = arg[1]
        self.maps = maps

        self._tuple = namedtuple('Model', [w[0] for w in args])

    def __mul__(self, val):
        assert isinstance(val, np.ndarray)
        split = []
        for n, w in self.maps:
            split += [w * val]
        return self._tuple(*split)

    @property
    def nP(self):
        return self._nP


###############################################################################
#                                                                             #
#                          Mesh Independent Maps                              #
#                                                                             #
###############################################################################

class ExpMap(IdentityMap):
    """
        Changes the model into the physical property.

        A common example of this is to invert for electrical conductivity
        in log space. In this case, your model will be log(sigma) and to
        get back to sigma, you can take the exponential:

        .. math::

            m = \log{\sigma}

            \exp{m} = \exp{\log{\sigma}} = \sigma
    """

    def __init__(self, mesh=None, nP=None, **kwargs):
        super(ExpMap, self).__init__(mesh=mesh, nP=nP, **kwargs)

    def _transform(self, m):
        return np.exp(Utils.mkvc(m))

    def inverse(self, D):
        """
            :param numpy.array D: physical property
            :rtype: numpy.array
            :return: model

            The *transformInverse* changes the physical property into the
            model.

            .. math::

                m = \log{\sigma}

        """
        return np.log(Utils.mkvc(D))

    def deriv(self, m, v=None):
        """
            :param numpy.array m: model
            :rtype: scipy.sparse.csr_matrix
            :return: derivative of transformed model

            The *transform* changes the model into the physical property.
            The *transformDeriv* provides the derivative of the *transform*.

            If the model *transform* is:

            .. math::

                m = \log{\sigma}

                \exp{m} = \exp{\log{\sigma}} = \sigma

            Then the derivative is:

            .. math::

                \\frac{\partial \exp{m}}{\partial m} = \\text{sdiag}(\exp{m})
        """
        deriv = Utils.sdiag(np.exp(Utils.mkvc(m)))
        if v is not None:
            return deriv * v
        return deriv


class ReciprocalMap(IdentityMap):
    """
        Reciprocal mapping. For example, electrical resistivity and
        conductivity.

        .. math::

            \\rho = \\frac{1}{\sigma}

    """
    def __init__(self, mesh=None, nP=None, **kwargs):
        super(ReciprocalMap, self).__init__(mesh=mesh, nP=nP, **kwargs)

    def _transform(self, m):
        return 1.0 / Utils.mkvc(m)

    def inverse(self, D):
        return 1.0 / Utils.mkvc(D)

    def deriv(self, m, v=None):
        # TODO: if this is a tensor, you might have a problem.
        deriv = Utils.sdiag(- Utils.mkvc(m)**(-2))
        if v is not None:
            return deriv * v
        return deriv


class LogMap(IdentityMap):
    """
        Changes the model into the physical property.

        If \\(p\\) is the physical property and \\(m\\) is the model, then

        .. math::

            p = \\log(m)

        and

        .. math::

            m = \\exp(p)

        NOTE: If you have a model which is log conductivity
        (ie. \\(m = \\log(\\sigma)\\)),
        you should be using an ExpMap

    """

    def __init__(self, mesh=None, nP=None, **kwargs):
        super(LogMap, self).__init__(mesh=mesh, nP=nP, **kwargs)

    def _transform(self, m):
        return np.log(Utils.mkvc(m))

    def deriv(self, m, v=None):
        mod = Utils.mkvc(m)
        deriv = np.zeros(mod.shape)
        tol = 1e-16  # zero
        ind = np.greater_equal(np.abs(mod), tol)
        deriv[ind] = 1.0/mod[ind]
        if v is not None:
            return Utils.sdiag(deriv)*v
        return Utils.sdiag(deriv)

    def inverse(self, m):
        return np.exp(Utils.mkvc(m))


<<<<<<< HEAD
class ChiMap(IdentityMap):
    """Chi Map

    Convert Magnetic Susceptibility to Magnetic Permeability.

    .. math::

        \mu(m) = \mu_0 (1 + \chi(m))

    """

    def __init__(self, mesh=None, nP=None, **kwargs):
        super(ChiMap, self).__init__(mesh=mesh, nP=nP, **kwargs)

    def _transform(self, m):
        return mu_0 * (1 + m)

    def deriv(self, m, v=None):
        if v is not None:
            return mu_0 * v
        return mu_0 * sp.eye(self.nP)

    def inverse(self, m):
        return m / mu_0 - 1
=======
class Weighting(IdentityMap):
    """
        Model weight parameters.
    """

    def __init__(self, mesh=None, nP=None, weights=None, **kwargs):

        if 'nC' in kwargs:
            raise AttributeError(
                '`nC` is depreciated. Use `nP` to set the number of model '
                'parameters'
            )

        super(Weighting, self).__init__(mesh=mesh, nP=nP, **kwargs)

        if weights is None:
            weights = np.ones(self.nP)

        self.weights = np.array(weights, dtype=float)

    @property
    def shape(self):
        return (self.nP, self.nP)

    @property
    def P(self):
        return Utils.sdiag(self.weights)

    def _transform(self, m):
        return self.weights*m

    def inverse(self, D):
        return self.weights**(-1.) * D

    def deriv(self, m, v=None):
        if v is not None:
            return self.weights * v
        return self.P


class ComplexMap(IdentityMap):
    """ComplexMap

        default nP is nC in the mesh times 2 [real, imag]

    """
    def __init__(self, mesh=None, nP=None, **kwargs):
        super(ComplexMap, self).__init__(mesh=mesh, nP=nP, **kwargs)
        if nP is not None:
            assert nP % 2 == 0, 'nP must be even.'
        self._nP = nP or (self.mesh.nC * 2)

    @property
    def nP(self):
        return self._nP

    @property
    def shape(self):
        return (self.nP/2, self.nP)

    def _transform(self, m):
        nC = self.mesh.nC
        return m[:nC] + m[nC:]*1j

    def deriv(self, m, v=None):
        nC = self.nP/2
        shp = (nC, nC*2)

        def fwd(v):
            return v[:nC] + v[nC:]*1j

        def adj(v):
            return np.r_[v.real, v.imag]
        if v is not None:
            return LinearOperator(shp, matvec=fwd, rmatvec=adj) * v
        return LinearOperator(shp, matvec=fwd, rmatvec=adj)

    # inverse = deriv


###############################################################################
#                                                                             #
#                 Surjection, Injection and Interpolation Maps                #
#                                                                             #
###############################################################################
>>>>>>> 98f38f37


class SurjectFull(IdentityMap):
    """
    SurjectFull

    Given a scalar, the SurjectFull maps the value to the
    full model space.
    """

    def __init__(self, mesh, **kwargs):
        IdentityMap.__init__(self, mesh, **kwargs)

    @property
    def nP(self):
        return 1

    def _transform(self, m):
        """
            :param m: model (scalar)
            :rtype: numpy.array
            :return: transformed model
        """
        return np.ones(self.mesh.nC) * m

    def deriv(self, m, v=None):
        """
            :param numpy.array m: model
            :rtype: numpy.array
            :return: derivative of transformed model
        """
        deriv = np.ones([self.mesh.nC, 1])
        if v is not None:
            return deriv * v
        return deriv


class SurjectVertical1D(IdentityMap):
    """SurjectVertical1DMap

        Given a 1D vector through the last dimension
        of the mesh, this will extend to the full
        model space.
    """

    def __init__(self, mesh, **kwargs):
        IdentityMap.__init__(self, mesh, **kwargs)

    @property
    def nP(self):
        """Number of model properties.

           The number of cells in the
           last dimension of the mesh."""
        return int(self.mesh.vnC[self.mesh.dim-1])

    def _transform(self, m):
        """
            :param numpy.array m: model
            :rtype: numpy.array
            :return: transformed model
        """
        repNum = self.mesh.vnC[:self.mesh.dim-1].prod()
        return Utils.mkvc(m).repeat(repNum)

    def deriv(self, m, v=None):
        """
            :param numpy.array m: model
            :rtype: scipy.sparse.csr_matrix
            :return: derivative of transformed model
        """
        repNum = self.mesh.vnC[:self.mesh.dim-1].prod()
        repVec = sp.csr_matrix(
                               (np.ones(repNum),
                                (range(repNum), np.zeros(repNum))
                                ), shape=(repNum, 1))
        deriv = sp.kron(sp.identity(self.nP), repVec)
        if v is not None:
            return deriv * v
        return deriv


class Surject2Dto3D(IdentityMap):
    """Map2Dto3D

        Given a 2D vector, this will extend to the full
        3D model space.
    """

    normal = 'Y'  #: The normal

    def __init__(self, mesh, **kwargs):
        assert mesh.dim == 3, 'Surject2Dto3D Only works for a 3D Mesh'
        IdentityMap.__init__(self, mesh, **kwargs)
        assert self.normal in ['X', 'Y', 'Z'], ('For now, only "Y"'
                                                ' normal is supported')

    @property
    def nP(self):
        """Number of model properties.

           The number of cells in the
           last dimension of the mesh."""
        if self.normal == 'Z':
            return self.mesh.nCx * self.mesh.nCy
        elif self.normal == 'Y':
            return self.mesh.nCx * self.mesh.nCz
        elif self.normal == 'X':
            return self.mesh.nCy * self.mesh.nCz

    def _transform(self, m):
        """
            :param numpy.array m: model
            :rtype: numpy.array
            :return: transformed model
        """
        m = Utils.mkvc(m)
        if self.normal == 'Z':
            return Utils.mkvc(
                m.reshape(
                    self.mesh.vnC[[0, 1]], order='F'
                )[:, :, np.newaxis].repeat(
                    self.mesh.nCz,
                    axis=2
                )
            )
        elif self.normal == 'Y':
            return Utils.mkvc(
                m.reshape(
                    self.mesh.vnC[[0, 2]], order='F'
                )[:, np.newaxis, :].repeat(
                    self.mesh.nCy,
                    axis=1
                )
            )
        elif self.normal == 'X':
            return Utils.mkvc(
                m.reshape(
                    self.mesh.vnC[[1, 2]], order='F'
                )[np.newaxis, :, :].repeat(
                    self.mesh.nCx,
                    axis=0
                )
            )

    def deriv(self, m, v=None):
        """
            :param numpy.array m: model
            :rtype: scipy.sparse.csr_matrix
            :return: derivative of transformed model
        """
        inds = self * np.arange(self.nP)
        nC, nP = self.mesh.nC, self.nP
        P = sp.csr_matrix((np.ones(nC),
                           (range(nC), inds)
                           ), shape=(nC, nP))
        if v is not None:
            return P * v
        return P


class Mesh2Mesh(IdentityMap):
    """
        Takes a model on one mesh are translates it to another mesh.
    """

    def __init__(self, meshes, **kwargs):
        Utils.setKwargs(self, **kwargs)

        assert type(meshes) is list, "meshes must be a list of two meshes"
        assert len(meshes) == 2, "meshes must be a list of two meshes"
        assert meshes[0].dim == meshes[1].dim, ("The two meshes must be the "
                                                "same dimension")

        self.mesh = meshes[0]
        self.mesh2 = meshes[1]

        self.P = self.mesh2.getInterpolationMat(
            self.mesh.gridCC,
            'CC',
            zerosOutside=True
        )

    @property
    def shape(self):
        """Number of parameters in the model."""
        return (self.mesh.nC, self.mesh2.nC)

    @property
    def nP(self):
        """Number of parameters in the model."""
        return self.mesh2.nC

    def _transform(self, m):
        return self.P * m

    def deriv(self, m, v=None):
        if v is not None:
            return self.P * v
        return self.P


class InjectActiveCells(IdentityMap):
    """
        Active model parameters.

    """

    indActive = None  #: Active Cells
    valInactive = None  #: Values of inactive Cells
    nC = None  #: Number of cells in the full model

    def __init__(self, mesh, indActive, valInactive, nC=None):
        self.mesh = mesh

        self.nC = nC or mesh.nC

        if indActive.dtype is not bool:
            z = np.zeros(self.nC, dtype=bool)
            z[indActive] = True
            indActive = z
        self.indActive = indActive
        self.indInactive = np.logical_not(indActive)
        if Utils.isScalar(valInactive):
            self.valInactive = np.ones(self.nC)*float(valInactive)
        else:
            self.valInactive = np.ones(self.nC)
            self.valInactive[self.indInactive] = valInactive.copy()

        self.valInactive[self.indActive] = 0

        inds = np.nonzero(self.indActive)[0]
        self.P = sp.csr_matrix((np.ones(inds.size), (inds, range(inds.size))),
                               shape=(self.nC, self.nP)
                               )

    @property
    def shape(self):
        return (self.nC, self.nP)

    @property
    def nP(self):
        """Number of parameters in the model."""
        return int(self.indActive.sum())

    def _transform(self, m):
        return self.P * m + self.valInactive

    def inverse(self, D):
        return self.P.T*D

    def deriv(self, m, v=None):
        if v is not None:
            return self.P * v
        return self.P


###############################################################################
#                                                                             #
#                             Parametric Maps                                 #
#                                                                             #
###############################################################################


class ParametricCircleMap(IdentityMap):
    """ParametricCircleMap

        Parameterize the model space using a circle in a wholespace.

        .. math::

            \sigma(m) = \sigma_1 + (\sigma_2 - \sigma_1)\left(
            \\arctan\left(100*\sqrt{(\\vec{x}-x_0)^2 + (\\vec{y}-y_0)}-r
            \\right) \pi^{-1} + 0.5\\right)

        Define the model as:

        .. math::

            m = [\sigma_1, \sigma_2, x_0, y_0, r]

    """

    slope = 1e-1

    def __init__(self, mesh, logSigma=True):
        assert mesh.dim == 2, (
            "Working for a 2D mesh only right now. "
            "But it isn't that hard to change.. :)"
        )
        IdentityMap.__init__(self, mesh)
        # TODO: this should be done through a composition with and ExpMap
        self.logSigma = logSigma

    @property
    def nP(self):
        return 5

    def _transform(self, m):
        a = self.slope
        sig1, sig2, x, y, r = m[0], m[1], m[2], m[3], m[4]
        if self.logSigma:
            sig1, sig2 = np.exp(sig1), np.exp(sig2)
        X = self.mesh.gridCC[:, 0]
        Y = self.mesh.gridCC[:, 1]
        return sig1 + (sig2 - sig1)*(np.arctan(a*(np.sqrt((X-x)**2 +
                                     (Y-y)**2) - r))/np.pi + 0.5)

    def deriv(self, m, v=None):
        a = self.slope
        sig1, sig2, x, y, r = m[0], m[1], m[2], m[3], m[4]
        if self.logSigma:
            sig1, sig2 = np.exp(sig1), np.exp(sig2)
        X = self.mesh.gridCC[:, 0]
        Y = self.mesh.gridCC[:, 1]
        if self.logSigma:
            g1 = - (
                np.arctan(a * (-r + np.sqrt((X - x)**2 + (Y - y)**2)))/np.pi +
                0.5
            ) * sig1 + sig1
            g2 = (
                np.arctan(a * (-r + np.sqrt((X - x)**2 + (Y - y)**2)))/np.pi +
                0.5
            ) * sig2
        else:
            g1 = -(
                np.arctan(a * (-r + np.sqrt((X - x)**2 + (Y - y)**2)))/np.pi +
                0.5
            ) + 1.0
            g2 = (
                np.arctan(a * (-r + np.sqrt((X - x)**2 + (Y - y)**2)))/np.pi +
                0.5
            )

        g3 = a*(-X + x)*(-sig1 + sig2) / (
            np.pi*(
                a**2*(-r + np.sqrt((X - x)**2 + (Y - y)**2))**2 + 1
            ) * np.sqrt((X - x)**2 + (Y - y)**2)
        )

        g4 = a*(-Y + y)*(-sig1 + sig2) / (
            np.pi*(
                a**2*(-r + np.sqrt((X - x)**2 + (Y - y)**2))**2 + 1
            ) * np.sqrt((X - x)**2 + (Y - y)**2)
        )

        g5 = -a*(-sig1 + sig2) / (
            np.pi*(a**2*(-r + np.sqrt((X - x)**2 + (Y - y)**2))**2 + 1)
        )

        if v is not None:
            return sp.csr_matrix(np.c_[g1, g2, g3, g4, g5]) * v
        return sp.csr_matrix(np.c_[g1, g2, g3, g4, g5])


class ParametricPolyMap(IdentityMap):

    """PolyMap

        Parameterize the model space using a polynomials in a wholespace.

        .. math::

            y = \mathbf{V} c

        Define the model as:

        .. math::

            m = [\sigma_1, \sigma_2, c]

        Can take in an actInd vector to account for topography.

    """

    def __init__(self, mesh, order, logSigma=True, normal='X', actInd=None):
        IdentityMap.__init__(self, mesh)
        self.logSigma = logSigma
        self.order = order
        self.normal = normal
        self.actInd = actInd

        if getattr(self, 'actInd', None) is None:
            self.actInd = list(range(self.mesh.nC))
            self.nC = self.mesh.nC

        else:
            self.nC = len(self.actInd)

    slope = 1e4

    @property
    def shape(self):
        return (self.nC, self.nP)

    @property
    def nP(self):
        if np.isscalar(self.order):
            nP = self.order+3
        else:
            nP = (self.order[0]+1)*(self.order[1]+1)+2
        return nP

    def _transform(self, m):
        # Set model parameters
        alpha = self.slope
        sig1, sig2 = m[0], m[1]
        c = m[2:]
        if self.logSigma:
            sig1, sig2 = np.exp(sig1), np.exp(sig2)

        # 2D
        if self.mesh.dim == 2:
            X = self.mesh.gridCC[self.actInd, 0]
            Y = self.mesh.gridCC[self.actInd, 1]
            if self.normal == 'X':
                f = polynomial.polyval(Y, c) - X
            elif self.normal == 'Y':
                f = polynomial.polyval(X, c) - Y
            else:
                raise(Exception("Input for normal = X or Y or Z"))

        # 3D
        elif self.mesh.dim == 3:
            X = self.mesh.gridCC[self.actInd, 0]
            Y = self.mesh.gridCC[self.actInd, 1]
            Z = self.mesh.gridCC[self.actInd, 2]

            if self.normal == 'X':
                f = (polynomial.polyval2d(Y, Z, c.reshape((self.order[0]+1,
                     self.order[1]+1))) - X)
            elif self.normal == 'Y':
                f = (polynomial.polyval2d(X, Z, c.reshape((self.order[0]+1,
                     self.order[1]+1))) - Y)
            elif self.normal == 'Z':
                f = (polynomial.polyval2d(X, Y, c.reshape((self.order[0]+1,
                     self.order[1]+1))) - Z)
            else:
                raise(Exception("Input for normal = X or Y or Z"))

        else:
            raise(Exception("Only supports 2D"))

        return sig1+(sig2-sig1)*(np.arctan(alpha*f)/np.pi+0.5)

    def deriv(self, m, v=None):
        alpha = self.slope
        sig1, sig2, c = m[0], m[1], m[2:]
        if self.logSigma:
            sig1, sig2 = np.exp(sig1), np.exp(sig2)

        # 2D
        if self.mesh.dim == 2:
            X = self.mesh.gridCC[self.actInd, 0]
            Y = self.mesh.gridCC[self.actInd, 1]

            if self.normal == 'X':
                f = polynomial.polyval(Y, c) - X
                V = polynomial.polyvander(Y, len(c)-1)
            elif self.normal == 'Y':
                f = polynomial.polyval(X, c) - Y
                V = polynomial.polyvander(X, len(c)-1)
            else:
                raise(Exception("Input for normal = X or Y or Z"))

        # 3D
        elif self.mesh.dim == 3:
            X = self.mesh.gridCC[self.actInd, 0]
            Y = self.mesh.gridCC[self.actInd, 1]
            Z = self.mesh.gridCC[self.actInd, 2]

            if self.normal == 'X':
                f = (polynomial.polyval2d(Y, Z, c.reshape((self.order[0]+1,
                     self.order[1]+1))) - X)
                V = polynomial.polyvander2d(Y, Z, self.order)
            elif self.normal == 'Y':
                f = (polynomial.polyval2d(X, Z, c.reshape((self.order[0]+1,
                     self.order[1]+1))) - Y)
                V = polynomial.polyvander2d(X, Z, self.order)
            elif self.normal == 'Z':
                f = (polynomial.polyval2d(X, Y, c.reshape((self.order[0]+1,
                     self.order[1]+1))) - Z)
                V = polynomial.polyvander2d(X, Y, self.order)
            else:
                raise(Exception("Input for normal = X or Y or Z"))

        if self.logSigma:
            g1 = -(np.arctan(alpha*f)/np.pi + 0.5)*sig1 + sig1
            g2 = (np.arctan(alpha*f)/np.pi + 0.5)*sig2
        else:
            g1 = -(np.arctan(alpha*f)/np.pi + 0.5) + 1.0
            g2 = (np.arctan(alpha*f)/np.pi + 0.5)

        g3 = Utils.sdiag(alpha*(sig2-sig1)/(1.+(alpha*f)**2)/np.pi)*V

        if v is not None:
            return sp.csr_matrix(np.c_[g1, g2, g3]) * v
        return sp.csr_matrix(np.c_[g1, g2, g3])


class ParametricSplineMap(IdentityMap):

    """SplineMap

        Parameterize the boundary of two geological units using
        a spline interpolation

        .. math::

            g = f(x)-y

        Define the model as:

        .. math::

            m = [\sigma_1, \sigma_2, y]

    """

    slope = 1e4

    def __init__(self, mesh, pts, ptsv=None, order=3, logSigma=True,
                 normal='X'):
        IdentityMap.__init__(self, mesh)
        self.logSigma = logSigma
        self.order = order
        self.normal = normal
        self.pts = pts
        self.npts = np.size(pts)
        self.ptsv = ptsv
        self.spl = None

    @property
    def nP(self):
        if self.mesh.dim == 2:
            return np.size(self.pts)+2
        elif self.mesh.dim == 3:
            return np.size(self.pts)*2+2
        else:
            raise(Exception("Only supports 2D and 3D"))

    def _transform(self, m):
        # Set model parameters
        alpha = self.slope
        sig1, sig2 = m[0], m[1]
        c = m[2:]
        if self.logSigma:
            sig1, sig2 = np.exp(sig1), np.exp(sig2)
        # 2D
        if self.mesh.dim == 2:
            X = self.mesh.gridCC[:, 0]
            Y = self.mesh.gridCC[:, 1]
            self.spl = UnivariateSpline(self.pts, c, k=self.order, s=0)
            if self.normal == 'X':
                f = self.spl(Y) - X
            elif self.normal == 'Y':
                f = self.spl(X) - Y
            else:
                raise(Exception("Input for normal = X or Y or Z"))

        # 3D:
        # Comments:
        # Make two spline functions and link them using linear interpolation.
        # This is not quite direct extension of 2D to 3D case
        # Using 2D interpolation  is possible

        elif self.mesh.dim == 3:
            X = self.mesh.gridCC[:, 0]
            Y = self.mesh.gridCC[:, 1]
            Z = self.mesh.gridCC[:, 2]

            npts = np.size(self.pts)
            if np.mod(c.size, 2):
                raise(Exception("Put even points!"))

            self.spl = {"splb": UnivariateSpline(self.pts, c[:npts],
                                                 k=self.order, s=0),
                        "splt": UnivariateSpline(self.pts, c[npts:],
                                                 k=self.order, s=0)}

            if self.normal == 'X':
                zb = self.ptsv[0]
                zt = self.ptsv[1]
                flines = ((self.spl["splt"](Y) - self.spl["splb"](Y)) *
                          (Z - zb) / (zt - zb) + self.spl["splb"](Y))
                f = flines - X
            # elif self.normal =='Y':
            # elif self.normal =='Z':
            else:
                raise(Exception("Input for normal = X or Y or Z"))
        else:
            raise(Exception("Only supports 2D and 3D"))

        return sig1+(sig2-sig1)*(np.arctan(alpha*f)/np.pi+0.5)

    def deriv(self, m, v=None):
        alpha = self.slope
        sig1, sig2,  c = m[0], m[1], m[2:]
        if self.logSigma:
            sig1, sig2 = np.exp(sig1), np.exp(sig2)
        # 2D
        if self.mesh.dim == 2:
            X = self.mesh.gridCC[:, 0]
            Y = self.mesh.gridCC[:, 1]

            if self.normal == 'X':
                f = self.spl(Y) - X
            elif self.normal == 'Y':
                f = self.spl(X) - Y
            else:
                raise(Exception("Input for normal = X or Y or Z"))
        # 3D
        elif self.mesh.dim == 3:
            X = self.mesh.gridCC[:, 0]
            Y = self.mesh.gridCC[:, 1]
            Z = self.mesh.gridCC[:, 2]
            if self.normal == 'X':
                zb = self.ptsv[0]
                zt = self.ptsv[1]
                flines = ((self.spl["splt"](Y)-self.spl["splb"](Y)) *
                          (Z - zb) / (zt - zb) + self.spl["splb"](Y))
                f = flines - X
            # elif self.normal =='Y':
            # elif self.normal =='Z':
            else:
                raise(Exception("Not Implemented for Y and Z, your turn :)"))

        if self.logSigma:
            g1 = -(np.arctan(alpha*f)/np.pi + 0.5)*sig1 + sig1
            g2 = (np.arctan(alpha*f)/np.pi + 0.5)*sig2
        else:
            g1 = -(np.arctan(alpha*f)/np.pi + 0.5) + 1.0
            g2 = (np.arctan(alpha*f)/np.pi + 0.5)

        if self.mesh.dim == 2:
            g3 = np.zeros((self.mesh.nC, self.npts))
            if self.normal == 'Y':
                # Here we use perturbation to compute sensitivity
                # TODO: bit more generalization of this ...
                # Modfications for X and Z directions ...
                for i in range(np.size(self.pts)):
                    ctemp = c[i]
                    ind = np.argmin(abs(self.mesh.vectorCCy-ctemp))
                    ca = c.copy()
                    cb = c.copy()
                    dy = self.mesh.hy[ind]*1.5
                    ca[i] = ctemp+dy
                    cb[i] = ctemp-dy
                    spla = UnivariateSpline(self.pts, ca, k=self.order, s=0)
                    splb = UnivariateSpline(self.pts, cb, k=self.order, s=0)
                    fderiv = (spla(X)-splb(X))/(2*dy)
                    g3[:, i] = Utils.sdiag(alpha*(sig2-sig1) /
                                           (1.+(alpha*f)**2) / np.pi)*fderiv

        elif self.mesh.dim == 3:
            g3 = np.zeros((self.mesh.nC, self.npts*2))
            if self.normal == 'X':
                # Here we use perturbation to compute sensitivity
                for i in range(self.npts*2):
                    ctemp = c[i]
                    ind = np.argmin(abs(self.mesh.vectorCCy-ctemp))
                    ca = c.copy()
                    cb = c.copy()
                    dy = self.mesh.hy[ind]*1.5
                    ca[i] = ctemp+dy
                    cb[i] = ctemp-dy

                    # treat bottom boundary
                    if i < self.npts:
                        splba = UnivariateSpline(self.pts, ca[:self.npts],
                                                 k=self.order, s=0)
                        splbb = UnivariateSpline(self.pts, cb[:self.npts],
                                                 k=self.order, s=0)
                        flinesa = ((self.spl["splt"](Y) - splba(Y)) * (Z-zb) /
                                   (zt-zb) + splba(Y) - X)
                        flinesb = ((self.spl["splt"](Y) - splbb(Y)) * (Z-zb) /
                                   (zt-zb) + splbb(Y) - X)

                    # treat top boundary
                    else:
                        splta = UnivariateSpline(self.pts, ca[self.npts:],
                                                 k=self.order, s=0)
                        spltb = UnivariateSpline(self.pts, ca[self.npts:],
                                                 k=self.order, s=0)
                        flinesa = ((self.spl["splt"](Y) - splta(Y)) * (Z-zb) /
                                   (zt-zb) + splta(Y) - X)
                        flinesb = ((self.spl["splt"](Y) - spltb(Y)) * (Z-zb) /
                                   (zt-zb) + spltb(Y) - X)
                    fderiv = (flinesa-flinesb)/(2*dy)
                    g3[:, i] = Utils.sdiag(alpha*(sig2-sig1) /
                                           (1.+(alpha*f)**2) / np.pi)*fderiv
        else:
            raise(Exception("Not Implemented for Y and Z, your turn :)"))

        if v is not None:
            return sp.csr_matrix(np.c_[g1, g2, g3]) * v
        return sp.csr_matrix(np.c_[g1, g2, g3])


###############################################################################
#                                                                             #
#                              Depreciated Maps                               #
#                                                                             #
###############################################################################


class FullMap(SurjectFull):
    """FullMap is depreciated. Use SurjectVertical1DMap instead"""
    def __init__(self, mesh, **kwargs):
        warnings.warn(
            "`FullMap` is deprecated and will be removed in future versions."
            " Use `SurjectFull` instead",
            FutureWarning)
        SurjectFull.__init__(self, mesh, **kwargs)


class Vertical1DMap(SurjectVertical1D):
    """Vertical1DMap is depreciated. Use SurjectVertical1D instead"""
    def __init__(self, mesh, **kwargs):
        warnings.warn(
            "`Vertical1DMap` is deprecated and will be removed in future"
            "versions. Use `SurjectVertical1D` instead",
            FutureWarning)
        SurjectVertical1D.__init__(self, mesh, **kwargs)


class Map2Dto3D(Surject2Dto3D):
    """Map2Dto3D is depreciated. Use Surject2Dto3D instead"""

    def __init__(self, mesh, **kwargs):
        warnings.warn(
            "`Map2Dto3D` is deprecated and will be removed in future versions."
            " Use `Surject2Dto3D` instead",
            FutureWarning)
        Surject2Dto3D.__init__(self, mesh, **kwargs)


class ActiveCells(InjectActiveCells):
    """ActiveCells is depreciated. Use InjectActiveCells instead"""

    def __init__(self, mesh, indActive, valInactive, nC=None):
        warnings.warn(
            "`ActiveCells` is deprecated and will be removed in future "
            "versions. Use `InjectActiveCells` instead",
            FutureWarning)
        InjectActiveCells.__init__(self, mesh, indActive, valInactive, nC)


class CircleMap(ParametricCircleMap):
    """CircleMap is depreciated. Use ParametricCircleMap instead"""

    def __init__(self, mesh, logSigma=True):
        warnings.warn(
            "`CircleMap` is deprecated and will be removed in future "
            "versions. Use `ParametricCircleMap` instead",
            FutureWarning)
        ParametricCircleMap.__init__(self, mesh, logSigma)


class PolyMap(ParametricPolyMap):
    """PolyMap is depreciated. Use ParametricSplineMap instead"""

    def __init__(self, mesh, order, logSigma=True, normal='X', actInd=None):
        warnings.warn(
            "`PolyMap` is deprecated and will be removed in future "
            "versions. Use `ParametricSplineMap` instead",
            FutureWarning
        )
        ParametricPolyMap(self, mesh, order, logSigma, normal, actInd)


class SplineMap(ParametricSplineMap):
    """SplineMap is depreciated. Use ParametricSplineMap instead"""

    def __init__(self, mesh, pts, ptsv=None, order=3, logSigma=True,
                 normal='X'):
        warnings.warn(
            "`SplineMap` is deprecated and will be removed in future "
            "versions. Use `ParametricSplineMap` instead",
            FutureWarning
        )
        ParametricSplineMap.__init__(
            self, mesh, pts, ptsv, order, logSigma, normal
        )<|MERGE_RESOLUTION|>--- conflicted
+++ resolved
@@ -501,7 +501,6 @@
         return np.exp(Utils.mkvc(m))
 
 
-<<<<<<< HEAD
 class ChiMap(IdentityMap):
     """Chi Map
 
@@ -526,7 +525,8 @@
 
     def inverse(self, m):
         return m / mu_0 - 1
-=======
+
+
 class Weighting(IdentityMap):
     """
         Model weight parameters.
@@ -612,8 +612,6 @@
 #                 Surjection, Injection and Interpolation Maps                #
 #                                                                             #
 ###############################################################################
->>>>>>> 98f38f37
-
 
 class SurjectFull(IdentityMap):
     """
