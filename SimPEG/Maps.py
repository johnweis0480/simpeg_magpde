--- conflicted
+++ resolved
@@ -13,15 +13,11 @@
 import scipy.sparse as sp
 from scipy.sparse.linalg import LinearOperator
 from scipy.interpolate import UnivariateSpline
-<<<<<<< HEAD
-import warnings
-from six import integer_types
 from scipy.spatial import cKDTree
-=======
 
 from . import Utils
 from .Tests import checkDerivative
->>>>>>> 0c6e9e3d
+
 
 
 class IdentityMap(object):
