from __future__ import absolute_import
from __future__ import division
from __future__ import print_function
from __future__ import unicode_literals

from six import integer_types
from six import string_types
from collections import namedtuple
import warnings
import copy

import numpy as np
from numpy.polynomial import polynomial
import scipy.sparse as sp
from scipy.sparse.linalg import LinearOperator
from scipy.interpolate import UnivariateSpline
from scipy.constants import mu_0
from scipy.spatial import cKDTree

import properties
from discretize.Tests import checkDerivative

<<<<<<< HEAD
from .Utils import setKwargs, Identity, Zero, sdiag, mkvc
from .Tests import checkDerivative
=======
from . import Utils
>>>>>>> d715980c


class IdentityMap(object):
    """
        SimPEG Map
    """

    def __init__(self, mesh=None, nP=None, **kwargs):
        setKwargs(self, **kwargs)

        if nP is not None:
            if isinstance(nP, string_types):
                assert nP == '*', (
                    "nP must be an integer or '*', not {}".format(nP)
                )
            assert isinstance(nP, integer_types + (np.int64,)), (
                'Number of parameters must be an integer. Not `{}`.'
                .format(type(nP))
            )
            nP = int(nP)
        elif mesh is not None:
            nP = mesh.nC
        else:
            nP = '*'

        self.mesh = mesh
        self._nP = nP

    @property
    def nP(self):
        """
            :rtype: int
            :return: number of parameters that the mapping accepts
        """
        if self._nP != '*':
            return int(self._nP)
        if self.mesh is None:
            return '*'
        return int(self.mesh.nC)

    @property
    def shape(self):
        """
            The default shape is (mesh.nC, nP) if the mesh is defined.
            If this is a meshless mapping (i.e. nP is defined independently)
            the shape will be the the shape (nP,nP).

            :rtype: tuple
            :return: shape of the operator as a tuple (int,int)
        """
        if self.mesh is None:
            return (self.nP, self.nP)
        return (self.mesh.nC, self.nP)

    def _transform(self, m):
        """
            Changes the model into the physical property.

            .. note::

                This can be called by the __mul__ property against a
                :meth:numpy.ndarray.

            :param numpy.array m: model
            :rtype: numpy.array
            :return: transformed model

        """
        return m

    def inverse(self, D):
        """
            Changes the physical property into the model.

            .. note::

                The *transformInverse* may not be easy to create in general.

            :param numpy.array D: physical property
            :rtype: numpy.array
            :return: model

        """
        raise NotImplementedError('The transformInverse is not implemented.')

    def deriv(self, m, v=None):
        """
            The derivative of the transformation.

            :param numpy.array m: model
            :rtype: scipy.sparse.csr_matrix
            :return: derivative of transformed model

        """
        if v is not None:
            return v
        if isinstance(self.nP, integer_types):
            return sp.identity(self.nP)
        return Identity()

    def test(self, m=None, num=4, **kwargs):
        """Test the derivative of the mapping.

            :param numpy.array m: model
            :param kwargs: key word arguments of
                           :meth:`discretize.Tests.checkDerivative`
            :rtype: bool
            :return: passed the test?

        """
        print('Testing {0!s}'.format(str(self)))
        if m is None:
            m = abs(np.random.rand(self.nP))
        if 'plotIt' not in kwargs:
            kwargs['plotIt'] = False

        assert isinstance(self.nP, integer_types), (
            "nP must be an integer for {}"
            .format(self.__class__.__name__)
        )
        return checkDerivative(
            lambda m: [self * m, self.deriv(m)], m, num=num, **kwargs
        )

    def testVec(self, m=None, **kwargs):
        """Test the derivative of the mapping times a vector.

            :param numpy.array m: model
            :param kwargs: key word arguments of
                           :meth:`discretize.Tests.checkDerivative`
            :rtype: bool
            :return: passed the test?

        """
        print('Testing {0!s}'.format(self))
        if m is None:
            m = abs(np.random.rand(self.nP))
        if 'plotIt' not in kwargs:
            kwargs['plotIt'] = False
        return checkDerivative(
            lambda m: [self * m, lambda x: self.deriv(m, x)], m, num=4, **kwargs
        )

    def _assertMatchesPair(self, pair):
        assert (
            isinstance(self, pair) or
            isinstance(self, ComboMap) and isinstance(self.maps[0], pair)
        ), "Mapping object must be an instance of a {0!s} class.".format(
            pair.__name__
        )

    def __mul__(self, val):
        if isinstance(val, IdentityMap):
            if (
                not (self.shape[1] == '*' or val.shape[0] == '*') and
                not self.shape[1] == val.shape[0]
            ):
                raise ValueError(
                    'Dimension mismatch in {0!s} and {1!s}.'.format(
                        str(self), str(val)
                    )
                )
            return ComboMap([self, val])

        elif isinstance(val, np.ndarray):
            if (
                not self.shape[1] == '*' and not self.shape[1] == val.shape[0]
            ):
                raise ValueError(
                    'Dimension mismatch in {0!s} and np.ndarray{1!s}.'.format(
                        str(self), str(val.shape)
                    )
                )
            return self._transform(val)

        elif isinstance(val, Zero):
            return Zero()

        raise Exception(
            'Unrecognized data type to multiply. Try a map or a numpy.ndarray!'
            'You used a {} of type {}'.format(
                val, type(val)
            )
        )

    def __str__(self):
        return "{0!s}({1!s},{2!s})".format(
            self.__class__.__name__,
            self.shape[0],
            self.shape[1]
        )

    def __len__(self):
        return 1


class ComboMap(IdentityMap):
    """
        Combination of various maps.

        The ComboMap holds the information for multiplying and combining
        maps. It also uses the chain rule to create the derivative.
        Remember, any time that you make your own combination of mappings
        be sure to test that the derivative is correct.

    """

    def __init__(self, maps, **kwargs):
        IdentityMap.__init__(self, None, **kwargs)

        self.maps = []
        for ii, m in enumerate(maps):
            assert isinstance(m, IdentityMap), "Unrecognized data type, "
            "inherit from an IdentityMap or ComboMap!"

            if (
                ii > 0 and not (self.shape[1] == '*' or m.shape[0] == '*') and
                not self.shape[1] == m.shape[0]
            ):
                prev = self.maps[-1]

                raise ValueError(
                    'Dimension mismatch in map[{0!s}] ({1!s}, {2!s}) '
                    'and map[{3!s}] ({4!s}, {5!s}).'.format(
                        prev.__class__.__name__,
                        prev.shape[0],
                        prev.shape[1],
                        m.__class__.__name__,
                        m.shape[0],
                        m.shape[1]
                    )
                )

            if isinstance(m, ComboMap):
                self.maps += m.maps
            elif isinstance(m, IdentityMap):
                self.maps += [m]

    @property
    def shape(self):
        return (self.maps[0].shape[0], self.maps[-1].shape[1])

    @property
    def nP(self):
        """Number of model properties.

           The number of cells in the
           last dimension of the mesh."""
        return self.maps[-1].nP

    def _transform(self, m):
        for map_i in reversed(self.maps):
            m = map_i * m
        return m

    def deriv(self, m, v=None):

        if v is not None:
            deriv = v
        else:
            deriv = 1

        mi = m
        for map_i in reversed(self.maps):
            deriv = map_i.deriv(mi) * deriv
            mi = map_i * mi
        return deriv

    def __str__(self):
        return 'ComboMap[{0!s}]({1!s},{2!s})'.format(
            ' * '.join([m.__str__() for m in self.maps]),
            self.shape[0],
            self.shape[1]
        )

    def __len__(self):
        return len(self.maps)


class Projection(IdentityMap):
    """
        A map to rearrange / select parameters

        :param int nP: number of model parameters
        :param numpy.array index: indices to select
    """

    def __init__(self, nP, index, **kwargs):
        assert isinstance(index, (np.ndarray, slice, list)), (
            'index must be a np.ndarray or slice, not {}'.format(type(index)))
        super(Projection, self).__init__(nP=nP, **kwargs)

        if isinstance(index, slice):
            index = list(range(*index.indices(self.nP)))
        self.index = index
        self._shape = nI, nP = len(self.index), self.nP

        assert (max(index) < nP), (
            'maximum index must be less than {}'.format(nP))

        # sparse projection matrix
        self.P = sp.csr_matrix(
            (np.ones(nI), (range(nI), self.index)), shape=(nI, nP)
        )

    def _transform(self, m):
        return m[self.index]

    @property
    def shape(self):
        """
        Shape of the matrix operation (number of indices x nP)
        """
        return self._shape

    def deriv(self, m, v=None):
        """
            :param numpy.array m: model
            :rtype: scipy.sparse.csr_matrix
            :return: derivative of transformed model
        """

        if v is not None:
            return self.P * v
        return self.P


class Wires(object):

    def __init__(self, *args):
        for arg in args:
            assert (
                isinstance(arg, tuple) and
                len(arg) == 2 and
                isinstance(arg[0], string_types) and
                # TODO: this should be extended to a slice.
                isinstance(arg[1], integer_types)
            ), (
                "Each wire needs to be a tuple: (name, length). "
                "You provided: {}".format(arg)
            )

        self._nP = int(np.sum([w[1] for w in args]))
        start = 0
        maps = []
        for arg in args:
            wire = Projection(self.nP, slice(start, start + arg[1]))
            setattr(self, arg[0], wire)
            maps += [(arg[0], wire)]
            start += arg[1]
        self.maps = maps

        self._tuple = namedtuple('Model', [w[0] for w in args])

    def __mul__(self, val):
        assert isinstance(val, np.ndarray)
        split = []
        for n, w in self.maps:
            split += [w * val]
        return self._tuple(*split)

    @property
    def nP(self):
        return self._nP


class SelfConsistentEffectiveMedium(IdentityMap, properties.HasProperties):
    """
        Two phase self-consistent effective medium theory mapping for
        ellipsoidal inclusions. The model is the concentration
        (volume fraction) of the phase 2 material.

        The model is :math:`\\varphi`. We solve for :math:`\sigma`
        given :math:`\sigma_0`, :math:`\sigma_1` and :math:`\\varphi` . Each of
        the following are implicit expressions of the effective conductivity.
        They are solved using a fixed point iteration.

        **Spherical Inclusions**

        If the shape of the inclusions are spheres, we use

        .. math::

            \sum_{j=1}^N (\sigma^* - \sigma_j)R^{j} = 0

        where :math:`j=[1,N]` is the each material phase, and N is the number
        of phases. Currently, the implementation is only set up for 2 phase
        materials, so we solve

        .. math::

            (1-\\varphi)(\sigma - \sigma_0)R^{(0)} + \\varphi(\sigma - \sigma_1)R^{(1)} = 0.

        Where :math:`R^{(j)}` is given by

        .. math::

            R^{(j)} = \\left[1 + \\frac{1}{3}\\frac{\sigma_j - \sigma}{\sigma} \\right]^{-1}.

        **Ellipsoids**

        .. todo::

            Aligned Ellipsoids have not yet been implemented, only randomly
            oriented ellipsoids

        If the inclusions are aligned ellipsoids, we solve

        .. math::

            \sum_{j=1}^N \\varphi_j (\Sigma^* - \sigma_j\mathbf{I}) \mathbf{R}^{j, *} = 0

        where

        .. math::

            \mathbf{R}^{(j, *)} = \left[ \mathbf{I} + \mathbf{A}_j {\Sigma^{*}}^{-1}(\sigma_j \mathbf{I} - \Sigma^*) \\right]^{-1}

        and the depolarization tensor :math:`\mathbf{A}_j` is given by

        .. math::

            \mathbf{A}^* = \\left[\\begin{array}{ccc}
                Q & 0 & 0 \\\\
                0 & Q & 0 \\\\
                0 & 0 & 1-2Q
            \end{array}\\right]

        for a spheroid aligned along the z-axis. For an oblate spheroid
        (:math:`\\alpha < 1`, pancake-like)

        .. math::

            Q = \\frac{1}{2}\\left(
                1 + \\frac{1}{\\alpha^2 - 1} \\left[
                    1 - \\frac{1}{\chi}\\tan^{-1}(\chi)
                \\right]
            \\right)

        where

        .. math::

            \chi = \sqrt{\\frac{1}{\\alpha^2} - 1}

        .. todo::

            Prolate spheroids (\alpha > 1, needle-like) have not been
            implemented yet

        For reference, see
        `Torquato (2002), Random Heterogeneous Materials <https://link.springer.com/book/10.1007/978-1-4757-6355-3>`_


    """

    sigma0 = properties.Float(
        "physical property value for phase-0 material",
        min=0., required=True
    )

    sigma1 = properties.Float(
        "physical property value for phase-1 material",
        min=0., required=True
    )

    alpha0 = properties.Float(
        "aspect ratio of the phase-0 ellipsoids", default=1.
    )

    alpha1 = properties.Float(
        "aspect ratio of the phase-1 ellipsoids", default=1.
    )

    rel_tol = properties.Float(
        "relative tolerance for convergence for the fixed-point iteration",
        default=1e-4
    )

    maxIter = properties.Integer(
        "maximum number of iterations for the fixed point iteration "
        "calculation",
        default=50
    )

    def __init__(self, mesh=None, nP=None, sigstart=None, **kwargs):
        self._sigstart = sigstart
        super(SelfConsistentEffectiveMedium, self).__init__(mesh, nP, **kwargs)

    @property
    def tol(self):
        """
        absolute tolerance for the convergence of the fixed point iteration calc
        """
        if getattr(self, '_tol', None) is None:
            self._tol = self.rel_tol * min(self.sigma0, self.sigma1)
        return self._tol

    @property
    def sigstart(self):
        """
        first guess for sigma
        """
        return self._sigstart

    def wennerBounds(self, phi1):
        """Define Wenner Conductivity Bounds"""
        # TODO: Add HS bounds (not needed for spherical particles, but for
        # ellipsoidal ones)
        phi0 = 1.0 - phi1
        sigWup = phi0 * self.sigma0 + phi1 * self.sigma1
        sigWlo = 1.0 / (phi0 / self.sigma0 + phi1 / self.sigma1)
        W = np.array([sigWlo, sigWup])

        return W

    def getQ(self, alpha):
<<<<<<< HEAD
        if alpha < 1.:
            Chi = np.sqrt((1. / alpha**2.) - 1.)
            return 1. / 2. * (1. + 1. / (alpha**2. - 1.) * (1. - np.arctan(Chi) / Chi))
        elif alpha > 1.:
            raise NotImplementedError(
                'Aspect ratios > 1 have not been implemeted'
            )
        elif alpha == 1:
            return 1. / 3.
=======
        if alpha < 1.:  # oblate spheroid
            chi = np.sqrt((1./alpha**2.) - 1)
            return 1./2. * (
                1 + 1./(alpha**2. - 1) * (1. - np.arctan(chi)/chi)
            )
        elif alpha > 1.:  # prolate spheroid
            chi = np.sqrt(1 - (1./alpha**2.))
            return 1./2. * (
                1 + 1./(alpha**2. - 1) * (1. - 1./(2.*chi) * np.log((1 + chi)/(1-chi)))
            )
            # raise NotImplementedError(
            #     'Aspect ratios > 1 have not been implemeted'
            # )
        elif alpha == 1:  # sphere
            return 1./3.
>>>>>>> d715980c

    def getR(self, sj, se, alpha):
        if alpha == 1.:
            return 3.0 * se / (2.0 * se + sj)
        Q = self.getQ(alpha)
        return se / 3. * (2. / (se + Q * (sj - se)) + 1. / (sj - 2. * Q * (sj - se)))

    def getdR(self, sj, se, alpha):
        Q = self.getQ(alpha)
        return (
            sj / 3. *
            (2. * Q / (se + Q * (sj - se))**2 +
             (1. - 2. * Q) / (sj - 2. * Q * (sj - se))**2)
        )

    def _sc2phaseEMTRandSpheroidstransform(self, phi1):
        """
        Self Consistent Effective Medium Theory Model Transform,
        alpha = aspect ratio (c/a <= 1)

        """

        if self.sigstart is None:
            self._sigstart = self.wennerBounds(phi1)[0]

        if not (np.all(0 <= phi1) and np.all(phi1 <= 1)):
            warnings.warn('there are phis outside bounds of 0 and 1')
            phi1 = np.median(np.c_[phi1 * 0, phi1, phi1 * 0 + 1.])

        phi0 = 1.0 - phi1

        sige1 = self.sigstart

        for i in range(self.maxIter):
            R0 = self.getR(self.sigma0, sige1, self.alpha0)
            R1 = self.getR(self.sigma1, sige1, self.alpha1)

            den = phi0 * R0 + phi1 * R1
            num = phi0 * self.sigma0 * R0 + phi1 * self.sigma1 * R1

            sige2 = num / den
            relerr = np.abs(sige2 - sige1)

            if np.all(relerr <= self.tol):
                if self.sigstart is None:
                    self.sigstart = sige2  # store as a starting point for the next time around
                return sige2

            sige1 = sige2
        # TODO: make this a proper warning, and output relevant info (sigma0,
        # sigma1, phi, sigstart, and relerr)
        warnings.warn('Maximum number of iterations reached')

        return sige2

    def _sc2phaseEMTRandSpheroidsinversetransform(self, sige):

        R0 = getR(self.sigma0, sige, self.alp0)
        R1 = getR(self.sigma1, sige, self.alp1)

        num = -(sigma0 - sige) * R0
        den = (sigma1 - sige) * R1 - (sigma0 - sige) * R0

        return num / den

    def _sc2phaseEMTRandSpheroidstransformDeriv(self, sige, phi1):

        phi0 = 1.0 - phi1

        R0 = self.getR(self.sigma0, sige, self.alpha0)
        R1 = self.getR(self.sigma1, sige, self.alpha1)

        dR0 = self.getdR(self.sigma0, sige, self.alpha0)
        dR1 = self.getdR(self.sigma1, sige, self.alpha1)

        num = (sige - self.sigma0) * R0 - (sige - self.sigma1) * R1
        den = phi0 * (R0 + (sige - self.sigma0) * dR0) + \
            phi1 * (R1 + (sige - self.sigma1) * dR1)

        return sdiag(num / den)

    def _transform(self, m):
        return self._sc2phaseEMTRandSpheroidstransform(m)

    def deriv(self, m):
        sige = self._transform(m)
        return self._sc2phaseEMTRandSpheroidstransformDeriv(sige, m)

    def inverse(self, sige):
        return self._sc2phaseEMTRandSpheroidsinversetransform(sige)


###############################################################################
#                                                                             #
#                          Mesh Independent Maps                              #
#                                                                             #
###############################################################################

class ExpMap(IdentityMap):
    """
        Electrical conductivity varies over many orders of magnitude, so it is
        a common technique when solving the inverse problem to parameterize and
        optimize in terms of log conductivity. This makes sense not only
        because it ensures all conductivities will be positive, but because
        this is fundamentally the space where conductivity
        lives (i.e. it varies logarithmically).

        Changes the model into the physical property.

        A common example of this is to invert for electrical conductivity
        in log space. In this case, your model will be log(sigma) and to
        get back to sigma, you can take the exponential:

        .. math::

            m = \log{\sigma}

            \exp{m} = \exp{\log{\sigma}} = \sigma
    """

    def __init__(self, mesh=None, nP=None, **kwargs):
        super(ExpMap, self).__init__(mesh=mesh, nP=nP, **kwargs)

    def _transform(self, m):
        return np.exp(mkvc(m))

    def inverse(self, D):
        """
            :param numpy.array D: physical property
            :rtype: numpy.array
            :return: model

            The *transformInverse* changes the physical property into the
            model.

            .. math::

                m = \log{\sigma}

        """
        return np.log(mkvc(D))

    def deriv(self, m, v=None):
        """
            :param numpy.array m: model
            :rtype: scipy.sparse.csr_matrix
            :return: derivative of transformed model

            The *transform* changes the model into the physical property.
            The *transformDeriv* provides the derivative of the *transform*.

            If the model *transform* is:

            .. math::

                m = \log{\sigma}

                \exp{m} = \exp{\log{\sigma}} = \sigma

            Then the derivative is:

            .. math::

                \\frac{\partial \exp{m}}{\partial m} = \\text{sdiag}(\exp{m})
        """
        deriv = sdiag(np.exp(mkvc(m)))
        if v is not None:
            return deriv * v
        return deriv


class ReciprocalMap(IdentityMap):
    """
        Reciprocal mapping. For example, electrical resistivity and
        conductivity.

        .. math::

            \\rho = \\frac{1}{\sigma}

    """

    def __init__(self, mesh=None, nP=None, **kwargs):
        super(ReciprocalMap, self).__init__(mesh=mesh, nP=nP, **kwargs)

    def _transform(self, m):
        return 1.0 / mkvc(m)

    def inverse(self, D):
        return 1.0 / mkvc(D)

    def deriv(self, m, v=None):
        # TODO: if this is a tensor, you might have a problem.
        deriv = sdiag(- mkvc(m)**(-2))
        if v is not None:
            return deriv * v
        return deriv


class LogMap(IdentityMap):
    """
        Changes the model into the physical property.

        If \\(p\\) is the physical property and \\(m\\) is the model, then

        .. math::

            p = \\log(m)

        and

        .. math::

            m = \\exp(p)

        NOTE: If you have a model which is log conductivity
        (ie. \\(m = \\log(\\sigma)\\)),
        you should be using an ExpMap

    """

    def __init__(self, mesh=None, nP=None, **kwargs):
        super(LogMap, self).__init__(mesh=mesh, nP=nP, **kwargs)

    def _transform(self, m):
        return np.log(mkvc(m))

    def deriv(self, m, v=None):
        mod = mkvc(m)
        deriv = np.zeros(mod.shape)
        tol = 1e-16  # zero
        ind = np.greater_equal(np.abs(mod), tol)
        deriv[ind] = 1.0 / mod[ind]
        if v is not None:
            return sdiag(deriv) * v
        return sdiag(deriv)

    def inverse(self, m):
        return np.exp(mkvc(m))


class ChiMap(IdentityMap):
    """Chi Map

    Convert Magnetic Susceptibility to Magnetic Permeability.

    .. math::

        \mu(m) = \mu_0 (1 + \chi(m))

    """

    def __init__(self, mesh=None, nP=None, **kwargs):
        super(ChiMap, self).__init__(mesh=mesh, nP=nP, **kwargs)

    def _transform(self, m):
        return mu_0 * (1 + m)

    def deriv(self, m, v=None):
        if v is not None:
            return mu_0 * v
        return mu_0 * sp.eye(self.nP)

    def inverse(self, m):
        return m / mu_0 - 1


class MuRelative(IdentityMap):
    """
    Invert for relative permeability

    .. math::

        \mu(m) = \mu_0 * \mathbf{m}
    """

    def __init__(self, mesh=None, nP=None, **kwargs):
        super(MuRelative, self).__init__(mesh=mesh, nP=nP, **kwargs)

    def _transform(self, m):
        return mu_0 * m

    def deriv(self, m, v=None):
        if v is not None:
            return mu_0 * v
        return mu_0 * sp.eye(self.nP)

    def inverse(self, m):
        return 1. / mu_0 * m


class Weighting(IdentityMap):
    """
        Model weight parameters.
    """

    def __init__(self, mesh=None, nP=None, weights=None, **kwargs):

        if 'nC' in kwargs:
            raise AttributeError(
                '`nC` is depreciated. Use `nP` to set the number of model '
                'parameters'
            )

        super(Weighting, self).__init__(mesh=mesh, nP=nP, **kwargs)

        if weights is None:
            weights = np.ones(self.nP)

        self.weights = np.array(weights, dtype=float)

    @property
    def shape(self):
        return (self.nP, self.nP)

    @property
    def P(self):
        return sdiag(self.weights)

    def _transform(self, m):
        return self.weights * m

    def inverse(self, D):
        return self.weights**(-1.) * D

    def deriv(self, m, v=None):
        if v is not None:
            return self.weights * v
        return self.P


class ComplexMap(IdentityMap):
    """ComplexMap

        default nP is nC in the mesh times 2 [real, imag]

    """

    def __init__(self, mesh=None, nP=None, **kwargs):
        super(ComplexMap, self).__init__(mesh=mesh, nP=nP, **kwargs)
        if nP is not None:
            assert nP % 2 == 0, 'nP must be even.'
        self._nP = nP or int(self.mesh.nC * 2)

    @property
    def nP(self):
        return self._nP

    @property
    def shape(self):
        return (int(self.nP / 2), self.nP)

    def _transform(self, m):
        nC = self.mesh.nC
        return m[:nC] + m[nC:] * 1j

    def deriv(self, m, v=None):
        nC = self.shape[0]
        shp = (nC, nC * 2)

        def fwd(v):
            return v[:nC] + v[nC:] * 1j

        def adj(v):
            return np.r_[v.real, v.imag]
        if v is not None:
            return LinearOperator(shp, matvec=fwd, rmatvec=adj) * v
        return LinearOperator(shp, matvec=fwd, rmatvec=adj)

    # inverse = deriv


###############################################################################
#                                                                             #
#                 Surjection, Injection and Interpolation Maps                #
#                                                                             #
###############################################################################

class SurjectFull(IdentityMap):
    """
    SurjectFull

    Given a scalar, the SurjectFull maps the value to the
    full model space.
    """

    def __init__(self, mesh, **kwargs):
        IdentityMap.__init__(self, mesh, **kwargs)

    @property
    def nP(self):
        return 1

    def _transform(self, m):
        """
            :param m: model (scalar)
            :rtype: numpy.array
            :return: transformed model
        """
        return np.ones(self.mesh.nC) * m

    def deriv(self, m, v=None):
        """
            :param numpy.array m: model
            :rtype: numpy.array
            :return: derivative of transformed model
        """
        deriv = sp.csr_matrix(np.ones([self.mesh.nC, 1]))
        if v is not None:
            return deriv * v
        return deriv


class SurjectVertical1D(IdentityMap):
    """SurjectVertical1DMap

        Given a 1D vector through the last dimension
        of the mesh, this will extend to the full
        model space.
    """

    def __init__(self, mesh, **kwargs):
        IdentityMap.__init__(self, mesh, **kwargs)

    @property
    def nP(self):
        """Number of model properties.

           The number of cells in the
           last dimension of the mesh."""
        return int(self.mesh.vnC[self.mesh.dim - 1])

    def _transform(self, m):
        """
            :param numpy.array m: model
            :rtype: numpy.array
            :return: transformed model
        """
        repNum = self.mesh.vnC[:self.mesh.dim - 1].prod()
        return mkvc(m).repeat(repNum)

    def deriv(self, m, v=None):
        """
            :param numpy.array m: model
            :rtype: scipy.sparse.csr_matrix
            :return: derivative of transformed model
        """
        repNum = self.mesh.vnC[:self.mesh.dim - 1].prod()
        repVec = sp.csr_matrix(
            (np.ones(repNum), (range(repNum), np.zeros(repNum))),
            shape=(repNum, 1)
        )
        deriv = sp.kron(sp.identity(self.nP), repVec)
        if v is not None:
            return deriv * v
        return deriv


class Surject2Dto3D(IdentityMap):
    """Map2Dto3D

        Given a 2D vector, this will extend to the full
        3D model space.
    """

    normal = 'Y'  #: The normal

    def __init__(self, mesh, **kwargs):
        assert mesh.dim == 3, 'Surject2Dto3D Only works for a 3D Mesh'
        IdentityMap.__init__(self, mesh, **kwargs)
        assert self.normal in ['X', 'Y', 'Z'], (
            'For now, only "Y" normal is supported'
        )

    @property
    def nP(self):
        """Number of model properties.

           The number of cells in the
           last dimension of the mesh."""
        if self.normal == 'Z':
            return self.mesh.nCx * self.mesh.nCy
        elif self.normal == 'Y':
            return self.mesh.nCx * self.mesh.nCz
        elif self.normal == 'X':
            return self.mesh.nCy * self.mesh.nCz

    def _transform(self, m):
        """
            :param numpy.array m: model
            :rtype: numpy.array
            :return: transformed model
        """
        m = mkvc(m)
        if self.normal == 'Z':
            return mkvc(
                m.reshape(
                    self.mesh.vnC[[0, 1]], order='F'
                )[:, :, np.newaxis].repeat(
                    self.mesh.nCz,
                    axis=2
                )
            )
        elif self.normal == 'Y':
            return mkvc(
                m.reshape(
                    self.mesh.vnC[[0, 2]], order='F'
                )[:, np.newaxis, :].repeat(
                    self.mesh.nCy,
                    axis=1
                )
            )
        elif self.normal == 'X':
            return mkvc(
                m.reshape(
                    self.mesh.vnC[[1, 2]], order='F'
                )[np.newaxis, :, :].repeat(
                    self.mesh.nCx,
                    axis=0
                )
            )

    def deriv(self, m, v=None):
        """
            :param numpy.array m: model
            :rtype: scipy.sparse.csr_matrix
            :return: derivative of transformed model
        """
        inds = self * np.arange(self.nP)
        nC, nP = self.mesh.nC, self.nP
        P = sp.csr_matrix((np.ones(nC),
                           (range(nC), inds)
                           ), shape=(nC, nP))
        if v is not None:
            return P * v
        return P


class Mesh2Mesh(IdentityMap):
    """
        Takes a model on one mesh are translates it to another mesh.
    """

    def __init__(self, meshes, **kwargs):
        setKwargs(self, **kwargs)

        assert type(meshes) is list, "meshes must be a list of two meshes"
        assert len(meshes) == 2, "meshes must be a list of two meshes"
        assert meshes[0].dim == meshes[1].dim, ("The two meshes must be the "
                                                "same dimension")

        self.mesh = meshes[0]
        self.mesh2 = meshes[1]

        self.P = self.mesh2.getInterpolationMat(
            self.mesh.gridCC,
            'CC',
            zerosOutside=True
        )

    @property
    def shape(self):
        """Number of parameters in the model."""
        return (self.mesh.nC, self.mesh2.nC)

    @property
    def nP(self):
        """Number of parameters in the model."""
        return self.mesh2.nC

    def _transform(self, m):
        return self.P * m

    def deriv(self, m, v=None):
        if v is not None:
            return self.P * v
        return self.P


class InjectActiveCells(IdentityMap):
    """
        Active model parameters.

    """

    indActive = None  #: Active Cells
    valInactive = None  #: Values of inactive Cells

    def __init__(self, mesh, indActive, valInactive, nC=None):
        self.mesh = mesh

        self.nC = nC or mesh.nC

        if indActive.dtype is not bool:
            z = np.zeros(self.nC, dtype=bool)
            z[indActive] = True
            indActive = z
        self.indActive = indActive
        self.indInactive = np.logical_not(indActive)
        if np.isscalar(valInactive):
            self.valInactive = np.ones(self.nC) * float(valInactive)
        else:
            self.valInactive = np.ones(self.nC)
            self.valInactive[self.indInactive] = valInactive.copy()

        self.valInactive[self.indActive] = 0

        inds = np.nonzero(self.indActive)[0]
        self.P = sp.csr_matrix((np.ones(inds.size), (inds, range(inds.size))),
                               shape=(self.nC, self.nP)
                               )

    @property
    def shape(self):
        return (self.nC, self.nP)

    @property
    def nP(self):
        """Number of parameters in the model."""
        return int(self.indActive.sum())

    def _transform(self, m):
        return self.P * m + self.valInactive

    def inverse(self, D):
        return self.P.T * D

    def deriv(self, m, v=None):
        if v is not None:
            return self.P * v
        return self.P

###############################################################################
#                                                                             #
#                             Parametric Maps                                 #
#                                                                             #
###############################################################################


class ParametricCircleMap(IdentityMap):
    """ParametricCircleMap

        Parameterize the model space using a circle in a wholespace.

        .. math::

            \sigma(m) = \sigma_1 + (\sigma_2 - \sigma_1)\left(
            \\arctan\left(100*\sqrt{(\\vec{x}-x_0)^2 + (\\vec{y}-y_0)}-r
            \\right) \pi^{-1} + 0.5\\right)

        Define the model as:

        .. math::

            m = [\sigma_1, \sigma_2, x_0, y_0, r]

    """

    slope = 1e-1

    def __init__(self, mesh, logSigma=True):
        assert mesh.dim == 2, (
            "Working for a 2D mesh only right now. "
            "But it isn't that hard to change.. :)"
        )
        IdentityMap.__init__(self, mesh)
        # TODO: this should be done through a composition with and ExpMap
        self.logSigma = logSigma

    @property
    def nP(self):
        return 5

    def _transform(self, m):
        a = self.slope
        sig1, sig2, x, y, r = m[0], m[1], m[2], m[3], m[4]
        if self.logSigma:
            sig1, sig2 = np.exp(sig1), np.exp(sig2)
        X = self.mesh.gridCC[:, 0]
        Y = self.mesh.gridCC[:, 1]
        return sig1 + (sig2 - sig1) * (np.arctan(a * (np.sqrt((X - x)**2 +
                                                              (Y - y)**2) - r)) / np.pi + 0.5)

    def deriv(self, m, v=None):
        a = self.slope
        sig1, sig2, x, y, r = m[0], m[1], m[2], m[3], m[4]
        if self.logSigma:
            sig1, sig2 = np.exp(sig1), np.exp(sig2)
        X = self.mesh.gridCC[:, 0]
        Y = self.mesh.gridCC[:, 1]
        if self.logSigma:
            g1 = - (
                np.arctan(a * (-r + np.sqrt((X - x)**2 + (Y - y)**2))) / np.pi +
                0.5
            ) * sig1 + sig1
            g2 = (
                np.arctan(a * (-r + np.sqrt((X - x)**2 + (Y - y)**2))) / np.pi +
                0.5
            ) * sig2
        else:
            g1 = -(
                np.arctan(a * (-r + np.sqrt((X - x)**2 + (Y - y)**2))) / np.pi +
                0.5
            ) + 1.0
            g2 = (
                np.arctan(a * (-r + np.sqrt((X - x)**2 + (Y - y)**2))) / np.pi +
                0.5
            )

        g3 = a * (-X + x) * (-sig1 + sig2) / (
            np.pi * (
                a**2 * (-r + np.sqrt((X - x)**2 + (Y - y)**2))**2 + 1
            ) * np.sqrt((X - x)**2 + (Y - y)**2)
        )

        g4 = a * (-Y + y) * (-sig1 + sig2) / (
            np.pi * (
                a**2 * (-r + np.sqrt((X - x)**2 + (Y - y)**2))**2 + 1
            ) * np.sqrt((X - x)**2 + (Y - y)**2)
        )

        g5 = -a * (-sig1 + sig2) / (
            np.pi * (a**2 * (-r + np.sqrt((X - x)**2 + (Y - y)**2))**2 + 1)
        )

        if v is not None:
            return sp.csr_matrix(np.c_[g1, g2, g3, g4, g5]) * v
        return sp.csr_matrix(np.c_[g1, g2, g3, g4, g5])


class ParametricPolyMap(IdentityMap):

    """PolyMap

        Parameterize the model space using a polynomials in a wholespace.

        .. math::

            y = \mathbf{V} c

        Define the model as:

        .. math::

            m = [\sigma_1, \sigma_2, c]

        Can take in an actInd vector to account for topography.

    """

    def __init__(self, mesh, order, logSigma=True, normal='X', actInd=None):
        IdentityMap.__init__(self, mesh)
        self.logSigma = logSigma
        self.order = order
        self.normal = normal
        self.actInd = actInd

        if getattr(self, 'actInd', None) is None:
            self.actInd = list(range(self.mesh.nC))
            self.nC = self.mesh.nC

        else:
            self.nC = len(self.actInd)

    slope = 1e4

    @property
    def shape(self):
        return (self.nC, self.nP)

    @property
    def nP(self):
        if np.isscalar(self.order):
            nP = self.order + 3
        else:
            nP = (self.order[0] + 1) * (self.order[1] + 1) + 2
        return nP

    def _transform(self, m):
        # Set model parameters
        alpha = self.slope
        sig1, sig2 = m[0], m[1]
        c = m[2:]
        if self.logSigma:
            sig1, sig2 = np.exp(sig1), np.exp(sig2)

        # 2D
        if self.mesh.dim == 2:
            X = self.mesh.gridCC[self.actInd, 0]
            Y = self.mesh.gridCC[self.actInd, 1]
            if self.normal == 'X':
                f = polynomial.polyval(Y, c) - X
            elif self.normal == 'Y':
                f = polynomial.polyval(X, c) - Y
            else:
                raise(Exception("Input for normal = X or Y or Z"))

        # 3D
        elif self.mesh.dim == 3:
            X = self.mesh.gridCC[self.actInd, 0]
            Y = self.mesh.gridCC[self.actInd, 1]
            Z = self.mesh.gridCC[self.actInd, 2]

            if self.normal == 'X':
                f = (polynomial.polyval2d(Y, Z, c.reshape((self.order[0] + 1,
                                                           self.order[1] + 1))) - X)
            elif self.normal == 'Y':
                f = (polynomial.polyval2d(X, Z, c.reshape((self.order[0] + 1,
                                                           self.order[1] + 1))) - Y)
            elif self.normal == 'Z':
                f = (polynomial.polyval2d(X, Y, c.reshape((self.order[0] + 1,
                                                           self.order[1] + 1))) - Z)
            else:
                raise(Exception("Input for normal = X or Y or Z"))

        else:
            raise(Exception("Only supports 2D"))

        return sig1 + (sig2 - sig1) * (np.arctan(alpha * f) / np.pi + 0.5)

    def deriv(self, m, v=None):
        alpha = self.slope
        sig1, sig2, c = m[0], m[1], m[2:]
        if self.logSigma:
            sig1, sig2 = np.exp(sig1), np.exp(sig2)

        # 2D
        if self.mesh.dim == 2:
            X = self.mesh.gridCC[self.actInd, 0]
            Y = self.mesh.gridCC[self.actInd, 1]

            if self.normal == 'X':
                f = polynomial.polyval(Y, c) - X
                V = polynomial.polyvander(Y, len(c) - 1)
            elif self.normal == 'Y':
                f = polynomial.polyval(X, c) - Y
                V = polynomial.polyvander(X, len(c) - 1)
            else:
                raise(Exception("Input for normal = X or Y or Z"))

        # 3D
        elif self.mesh.dim == 3:
            X = self.mesh.gridCC[self.actInd, 0]
            Y = self.mesh.gridCC[self.actInd, 1]
            Z = self.mesh.gridCC[self.actInd, 2]

            if self.normal == 'X':
                f = (polynomial.polyval2d(Y, Z, c.reshape((self.order[0] + 1,
                                                           self.order[1] + 1))) - X)
                V = polynomial.polyvander2d(Y, Z, self.order)
            elif self.normal == 'Y':
                f = (polynomial.polyval2d(X, Z, c.reshape((self.order[0] + 1,
                                                           self.order[1] + 1))) - Y)
                V = polynomial.polyvander2d(X, Z, self.order)
            elif self.normal == 'Z':
                f = (polynomial.polyval2d(X, Y, c.reshape((self.order[0] + 1,
                                                           self.order[1] + 1))) - Z)
                V = polynomial.polyvander2d(X, Y, self.order)
            else:
                raise(Exception("Input for normal = X or Y or Z"))

        if self.logSigma:
            g1 = -(np.arctan(alpha * f) / np.pi + 0.5) * sig1 + sig1
            g2 = (np.arctan(alpha * f) / np.pi + 0.5) * sig2
        else:
            g1 = -(np.arctan(alpha * f) / np.pi + 0.5) + 1.0
            g2 = (np.arctan(alpha * f) / np.pi + 0.5)

        g3 = sdiag(alpha * (sig2 - sig1) /
                   (1. + (alpha * f)**2) / np.pi) * V

        if v is not None:
            return sp.csr_matrix(np.c_[g1, g2, g3]) * v
        return sp.csr_matrix(np.c_[g1, g2, g3])


class ParametricSplineMap(IdentityMap):

    """SplineMap

        Parameterize the boundary of two geological units using
        a spline interpolation

        .. math::

            g = f(x)-y

        Define the model as:

        .. math::

            m = [\sigma_1, \sigma_2, y]

    """

    slope = 1e4

    def __init__(self, mesh, pts, ptsv=None, order=3, logSigma=True,
                 normal='X'):
        IdentityMap.__init__(self, mesh)
        self.logSigma = logSigma
        self.order = order
        self.normal = normal
        self.pts = pts
        self.npts = np.size(pts)
        self.ptsv = ptsv
        self.spl = None

    @property
    def nP(self):
        if self.mesh.dim == 2:
            return np.size(self.pts) + 2
        elif self.mesh.dim == 3:
            return np.size(self.pts) * 2 + 2
        else:
            raise(Exception("Only supports 2D and 3D"))

    def _transform(self, m):
        # Set model parameters
        alpha = self.slope
        sig1, sig2 = m[0], m[1]
        c = m[2:]
        if self.logSigma:
            sig1, sig2 = np.exp(sig1), np.exp(sig2)
        # 2D
        if self.mesh.dim == 2:
            X = self.mesh.gridCC[:, 0]
            Y = self.mesh.gridCC[:, 1]
            self.spl = UnivariateSpline(self.pts, c, k=self.order, s=0)
            if self.normal == 'X':
                f = self.spl(Y) - X
            elif self.normal == 'Y':
                f = self.spl(X) - Y
            else:
                raise(Exception("Input for normal = X or Y or Z"))

        # 3D:
        # Comments:
        # Make two spline functions and link them using linear interpolation.
        # This is not quite direct extension of 2D to 3D case
        # Using 2D interpolation  is possible

        elif self.mesh.dim == 3:
            X = self.mesh.gridCC[:, 0]
            Y = self.mesh.gridCC[:, 1]
            Z = self.mesh.gridCC[:, 2]

            npts = np.size(self.pts)
            if np.mod(c.size, 2):
                raise(Exception("Put even points!"))

            self.spl = {"splb": UnivariateSpline(self.pts, c[:npts],
                                                 k=self.order, s=0),
                        "splt": UnivariateSpline(self.pts, c[npts:],
                                                 k=self.order, s=0)}

            if self.normal == 'X':
                zb = self.ptsv[0]
                zt = self.ptsv[1]
                flines = ((self.spl["splt"](Y) - self.spl["splb"](Y)) *
                          (Z - zb) / (zt - zb) + self.spl["splb"](Y))
                f = flines - X
            # elif self.normal =='Y':
            # elif self.normal =='Z':
            else:
                raise(Exception("Input for normal = X or Y or Z"))
        else:
            raise(Exception("Only supports 2D and 3D"))

        return sig1 + (sig2 - sig1) * (np.arctan(alpha * f) / np.pi + 0.5)

    def deriv(self, m, v=None):
        alpha = self.slope
        sig1, sig2,  c = m[0], m[1], m[2:]
        if self.logSigma:
            sig1, sig2 = np.exp(sig1), np.exp(sig2)
        # 2D
        if self.mesh.dim == 2:
            X = self.mesh.gridCC[:, 0]
            Y = self.mesh.gridCC[:, 1]

            if self.normal == 'X':
                f = self.spl(Y) - X
            elif self.normal == 'Y':
                f = self.spl(X) - Y
            else:
                raise(Exception("Input for normal = X or Y or Z"))
        # 3D
        elif self.mesh.dim == 3:
            X = self.mesh.gridCC[:, 0]
            Y = self.mesh.gridCC[:, 1]
            Z = self.mesh.gridCC[:, 2]

            if self.normal == 'X':
                zb = self.ptsv[0]
                zt = self.ptsv[1]
                flines = ((self.spl["splt"](Y) - self.spl["splb"](Y)) *
                          (Z - zb) / (zt - zb) + self.spl["splb"](Y))
                f = flines - X
            # elif self.normal =='Y':
            # elif self.normal =='Z':
            else:
                raise(Exception("Not Implemented for Y and Z, your turn :)"))

        if self.logSigma:
            g1 = -(np.arctan(alpha * f) / np.pi + 0.5) * sig1 + sig1
            g2 = (np.arctan(alpha * f) / np.pi + 0.5) * sig2
        else:
            g1 = -(np.arctan(alpha * f) / np.pi + 0.5) + 1.0
            g2 = (np.arctan(alpha * f) / np.pi + 0.5)

        if self.mesh.dim == 2:
            g3 = np.zeros((self.mesh.nC, self.npts))
            if self.normal == 'Y':
                # Here we use perturbation to compute sensitivity
                # TODO: bit more generalization of this ...
                # Modfications for X and Z directions ...
                for i in range(np.size(self.pts)):
                    ctemp = c[i]
                    ind = np.argmin(abs(self.mesh.vectorCCy - ctemp))
                    ca = c.copy()
                    cb = c.copy()
                    dy = self.mesh.hy[ind] * 1.5
                    ca[i] = ctemp + dy
                    cb[i] = ctemp - dy
                    spla = UnivariateSpline(self.pts, ca, k=self.order, s=0)
                    splb = UnivariateSpline(self.pts, cb, k=self.order, s=0)
                    fderiv = (spla(X) - splb(X)) / (2 * dy)
                    g3[:, i] = sdiag(alpha * (sig2 - sig1) /
                                     (1. + (alpha * f)**2) / np.pi) * fderiv

        elif self.mesh.dim == 3:
            g3 = np.zeros((self.mesh.nC, self.npts * 2))
            if self.normal == 'X':
                # Here we use perturbation to compute sensitivity
                for i in range(self.npts * 2):
                    ctemp = c[i]
                    ind = np.argmin(abs(self.mesh.vectorCCy - ctemp))
                    ca = c.copy()
                    cb = c.copy()
                    dy = self.mesh.hy[ind] * 1.5
                    ca[i] = ctemp + dy
                    cb[i] = ctemp - dy

                    # treat bottom boundary
                    if i < self.npts:
                        splba = UnivariateSpline(self.pts, ca[:self.npts],
                                                 k=self.order, s=0)
                        splbb = UnivariateSpline(self.pts, cb[:self.npts],
                                                 k=self.order, s=0)
                        flinesa = ((self.spl["splt"](Y) - splba(Y)) * (Z - zb) /
                                   (zt - zb) + splba(Y) - X)
                        flinesb = ((self.spl["splt"](Y) - splbb(Y)) * (Z - zb) /
                                   (zt - zb) + splbb(Y) - X)

                    # treat top boundary
                    else:
                        splta = UnivariateSpline(self.pts, ca[self.npts:],
                                                 k=self.order, s=0)
                        spltb = UnivariateSpline(self.pts, ca[self.npts:],
                                                 k=self.order, s=0)
                        flinesa = ((self.spl["splt"](Y) - splta(Y)) * (Z - zb) /
                                   (zt - zb) + splta(Y) - X)
                        flinesb = ((self.spl["splt"](Y) - spltb(Y)) * (Z - zb) /
                                   (zt - zb) + spltb(Y) - X)
                    fderiv = (flinesa - flinesb) / (2 * dy)
                    g3[:, i] = sdiag(alpha * (sig2 - sig1) /
                                     (1. + (alpha * f)**2) / np.pi) * fderiv
        else:
            raise(Exception("Not Implemented for Y and Z, your turn :)"))

        if v is not None:
            return sp.csr_matrix(np.c_[g1, g2, g3]) * v
        return sp.csr_matrix(np.c_[g1, g2, g3])

###############################################################################
#                                                                             #
#                       Maps for petrophsyics clusters                        #
#                                                                             #
###############################################################################


class PolynomialPetroClusterMap(IdentityMap):
    """
        Modeling polynomial relationships between physical properties

    """

    def __init__(
        self,
        coeffxx=np.r_[0., 1],
        coeffxy=np.zeros(1),
        coeffyx=np.zeros(1),
        coeffyy=np.r_[0., 1],
        mesh=None,
        nP=None,
        **kwargs
    ):

        self.coeffxx = coeffxx
        self.coeffxy = coeffxy
        self.coeffyx = coeffyx
        self.coeffyy = coeffyy
        self.polynomialxx = polynomial.Polynomial(self.coeffxx)
        self.polynomialxy = polynomial.Polynomial(self.coeffxy)
        self.polynomialyx = polynomial.Polynomial(self.coeffyx)
        self.polynomialyy = polynomial.Polynomial(self.coeffyy)
        self.polynomialxx_deriv = self.polynomialxx.deriv(m=1)
        self.polynomialxy_deriv = self.polynomialxy.deriv(m=1)
        self.polynomialyx_deriv = self.polynomialyx.deriv(m=1)
        self.polynomialyy_deriv = self.polynomialyy.deriv(m=1)

        super(PolynomialPetroClusterMap, self).__init__(
            mesh=mesh, nP=nP, **kwargs)

    def _transform(self, m):
        out = copy.deepcopy(m)
        out[:, 0] = self.polynomialxx(m[:, 0]) + self.polynomialxy(m[:, 1])
        out[:, 1] = self.polynomialyx(m[:, 0]) + self.polynomialyy(m[:, 1])
        return out

    def inverse(self, D):
        """
            :param numpy.array D: physical property
            :rtype: numpy.array
            :return: model

            The *transformInverse* changes the physical property into the
            model.

            .. math::

                m = \log{\sigma}

        """
        #coeffxx_inverse = np.r_[0.,1.,0.] - self.coeffxx
        #coeffxy_inverse = - self.coeffxy
        #coeffyx_inverse = - self.coeffyx
        #coeffyy_inverse = np.r_[0.,1.,0.] - self.coeffyy

        #polynomialxx_inverse = polynomial.Polynomial(coeffxx_inverse)
        #polynomialxy_inverse = polynomial.Polynomial(coeffxy_inverse)
        #polynomialyx_inverse = polynomial.Polynomial(coeffyx_inverse)
        #polynomialyy_inverse = polynomial.Polynomial(coeffyy_inverse)
        raise Exception('Not implemented')
        #out = copy.deepcopy(D)
        #out[:,0] = polynomialxx_inverse(D[:,0]) + polynomialxy_inverse(D[:,1])
        #out[:,1] = polynomialyx_inverse(D[:,0]) + polynomialyy_inverse(D[:,1])
        # return out

    def _derivmatrix(self, m):
        return np.r_[
            [
                [self.polynomialxx_deriv(
                    m[:, 0])[0], self.polynomialyx_deriv(m[:, 0])[0]],
                [self.polynomialxy_deriv(
                    m[:, 1])[0], self.polynomialyy_deriv(m[:, 1])[0]]
            ]
        ]

    def deriv(self, m, v=None):
        """

        """
        if v is None:
            out = self._derivmatrix(m.reshape(-1, 2))
            return out
        else:
            out = np.dot(self._derivmatrix(m.reshape(-1, 2)), v.reshape(2, -1))
            return out


###############################################################################
#                                                                             #
#                              Depreciated Maps                               #
#                                                                             #
###############################################################################


class FullMap(SurjectFull):
    """FullMap is depreciated. Use SurjectVertical1DMap instead"""

    def __init__(self, mesh, **kwargs):
        warnings.warn(
            "`FullMap` is deprecated and will be removed in future versions."
            " Use `SurjectFull` instead",
            FutureWarning)
        SurjectFull.__init__(self, mesh, **kwargs)


class Vertical1DMap(SurjectVertical1D):
    """Vertical1DMap is depreciated. Use SurjectVertical1D instead"""

    def __init__(self, mesh, **kwargs):
        warnings.warn(
            "`Vertical1DMap` is deprecated and will be removed in future"
            " versions. Use `SurjectVertical1D` instead",
            FutureWarning)
        SurjectVertical1D.__init__(self, mesh, **kwargs)


class Map2Dto3D(Surject2Dto3D):
    """Map2Dto3D is depreciated. Use Surject2Dto3D instead"""

    def __init__(self, mesh, **kwargs):
        warnings.warn(
            "`Map2Dto3D` is deprecated and will be removed in future versions."
            " Use `Surject2Dto3D` instead",
            FutureWarning)
        Surject2Dto3D.__init__(self, mesh, **kwargs)


class ActiveCells(InjectActiveCells):
    """ActiveCells is depreciated. Use InjectActiveCells instead"""

    def __init__(self, mesh, indActive, valInactive, nC=None):
        warnings.warn(
            "`ActiveCells` is deprecated and will be removed in future "
            "versions. Use `InjectActiveCells` instead",
            FutureWarning)
        InjectActiveCells.__init__(self, mesh, indActive, valInactive, nC)


class CircleMap(ParametricCircleMap):
    """CircleMap is depreciated. Use ParametricCircleMap instead"""

    def __init__(self, mesh, logSigma=True):
        warnings.warn(
            "`CircleMap` is deprecated and will be removed in future "
            "versions. Use `ParametricCircleMap` instead",
            FutureWarning)
        ParametricCircleMap.__init__(self, mesh, logSigma)


class PolyMap(ParametricPolyMap):
    """PolyMap is depreciated. Use ParametricSplineMap instead"""

    def __init__(self, mesh, order, logSigma=True, normal='X', actInd=None):
        warnings.warn(
            "`PolyMap` is deprecated and will be removed in future "
            "versions. Use `ParametricSplineMap` instead",
            FutureWarning
        )
        ParametricPolyMap(self, mesh, order, logSigma, normal, actInd)


class SplineMap(ParametricSplineMap):
    """SplineMap is depreciated. Use ParametricSplineMap instead"""

    def __init__(self, mesh, pts, ptsv=None, order=3, logSigma=True,
                 normal='X'):
        warnings.warn(
            "`SplineMap` is deprecated and will be removed in future "
            "versions. Use `ParametricSplineMap` instead",
            FutureWarning
        )
        ParametricSplineMap.__init__(
            self, mesh, pts, ptsv, order, logSigma, normal
        )


class BaseParametric(IdentityMap):

    slopeFact = 1e2  # will be scaled by the mesh.
    slope = None
    indActive = None

    def __init__(self, mesh, **kwargs):
        super(BaseParametric, self).__init__(mesh, **kwargs)

        if self.slope is None:
            self.slope = self.slopeFact / np.hstack(self.mesh.h).min()

    @property
    def x(self):
        if getattr(self, '_x', None) is None:
            self._x = [
                self.mesh.gridCC[:, 0] if self.indActive is None else
                self.mesh.gridCC[self.indActive, 0]
            ][0]
        return self._x

    @property
    def y(self):
        if getattr(self, '_y', None) is None:
            if self.mesh.dim > 1:
                self._y = [
                    self.mesh.gridCC[:, 1] if self.indActive is None else
                    self.mesh.gridCC[self.indActive, 1]
                ][0]
            else:
                self._y = None
        return self._y

    @property
    def z(self):
        if getattr(self, '_z', None) is None:
            if self.mesh.dim > 2:
                self._z = [
                    self.mesh.gridCC[:, 2] if self.indActive is None else
                    self.mesh.gridCC[self.indActive, 2]
                ][0]
            else:
                self._z = None
        return self._z

    def _atanfct(self, xyz, xyzi, slope):
        return np.arctan(slope * (xyz - xyzi)) / np.pi + 0.5

    def _atanfctDeriv(self, xyz, xyzi, slope):
        # d/dx(atan(x)) = 1/(1+x**2)
        x = slope * (xyz - xyzi)
        dx = - slope
        return (1. / (1 + x**2)) / np.pi * dx


class ParametricLayer(BaseParametric):
    """
        Parametric Layer Space

        .. code:: python

            m = [
                val_background,
                val_layer,
                layer_center,
                layer_thickness
            ]

        **Required**

        :param discretize.BaseMesh.BaseMesh mesh: SimPEG Mesh, 2D or 3D

        **Optional**

        :param float slopeFact: arctan slope factor - divided by the minimum h
                                spacing to give the slope of the arctan
                                functions
        :param float slope: slope of the arctan function
        :param numpy.ndarray indActive: bool vector with

    """

    def __init__(self, mesh, **kwargs):
        super(ParametricLayer, self).__init__(mesh, **kwargs)

    @property
    def nP(self):
        return 4

    @property
    def shape(self):
        if self.indActive is not None:
            return (sum(self.indActive), self.nP)
        return (self.mesh.nC, self.nP)

    def mDict(self, m):
        return {
            'val_background': m[0],
            'val_layer': m[1],
            'layer_center': m[2],
            'layer_thickness': m[3],
        }

    def _atanLayer(self, mDict):
        if self.mesh.dim == 2:
            z = self.y
        elif self.mesh.dim == 3:
            z = self.z

        layer_bottom = mDict['layer_center'] - mDict['layer_thickness'] / 2.
        layer_top = mDict['layer_center'] + mDict['layer_thickness'] / 2.

        return (
            self._atanfct(z, layer_bottom, self.slope) *
            self._atanfct(z, layer_top, -self.slope)
        )

    def _atanLayerDeriv_layer_center(self, mDict):
        if self.mesh.dim == 2:
            z = self.y
        elif self.mesh.dim == 3:
            z = self.z

        layer_bottom = mDict['layer_center'] - mDict['layer_thickness'] / 2.
        layer_top = mDict['layer_center'] + mDict['layer_thickness'] / 2.

        return (
            self._atanfctDeriv(z, layer_bottom, self.slope) *
            self._atanfct(z, layer_top, -self.slope) +
            self._atanfct(z, layer_bottom, self.slope) *
            self._atanfctDeriv(z, layer_top, -self.slope)
        )

    def _atanLayerDeriv_layer_thickness(self, mDict):
        if self.mesh.dim == 2:
            z = self.y
        elif self.mesh.dim == 3:
            z = self.z

        layer_bottom = mDict['layer_center'] - mDict['layer_thickness'] / 2.
        layer_top = mDict['layer_center'] + mDict['layer_thickness'] / 2.

        return (
            -0.5 * self._atanfctDeriv(z, layer_bottom, self.slope) *
            self._atanfct(z, layer_top, -self.slope) +
            0.5 * self._atanfct(z, layer_bottom, self.slope) *
            self._atanfctDeriv(z, layer_top, -self.slope)
        )

    def layer_cont(self, mDict):
        return (
            mDict['val_background'] +
            (mDict['val_layer'] - mDict['val_background']) *
            self._atanLayer(mDict)
        )

    def _transform(self, m):
        mDict = self.mDict(m)
        return self.layer_cont(mDict)

    def _deriv_val_background(self, mDict):
        return np.ones_like(self.x) - self._atanLayer(mDict)

    def _deriv_val_layer(self, mDict):
        return self._atanLayer(mDict)

    def _deriv_layer_center(self, mDict):
        return ((mDict['val_layer'] - mDict['val_background']) *
                self._atanLayerDeriv_layer_center(mDict))

    def _deriv_layer_thickness(self, mDict):
        return (
            (mDict['val_layer'] - mDict['val_background']) *
            self._atanLayerDeriv_layer_thickness(mDict)
        )

    def deriv(self, m):

        mDict = self.mDict(m)

        return sp.csr_matrix(
            np.vstack([
                self._deriv_val_background(mDict),
                self._deriv_val_layer(mDict),
                self._deriv_layer_center(mDict),
                self._deriv_layer_thickness(mDict),
            ]).T)


class ParametricBlock(BaseParametric):
    """
        Parametric Block in a Homogeneous Space

        For 2D:

        .. code:: python

            m = [
                val_background,
                val_block,
                block_x0,
                block_dx,
                block_y0,
                block_dy
            ]

        For 3D:

        .. code:: python

            m = [
                val_background,
                val_block,
                block_x0,
                block_dx,
                block_y0,
                block_dy
                block_z0,
                block_dz
            ]

        **Required**

        :param discretize.BaseMesh.BaseMesh mesh: SimPEG Mesh, 2D or 3D

        **Optional**

        :param float slopeFact: arctan slope factor - divided by the minimum h
                                spacing to give the slope of the arctan
                                functions
        :param float slope: slope of the arctan function
        :param numpy.ndarray indActive: bool vector with active indices

    """

    def __init__(self, mesh, **kwargs):

        super(ParametricBlock, self).__init__(mesh, **kwargs)

    @property
    def nP(self):
        if self.mesh.dim == 2:
            return 6
        elif self.mesh.dim == 3:
            return 8

    @property
    def shape(self):
        if self.indActive is not None:
            return (sum(self.indActive), self.nP)
        return (self.mesh.nC, self.nP)

    def _mDict2d(self, m):
        return {
            'val_background': m[0],
            'val_block': m[1],
            'x0_block': m[2],
            'dx_block': m[3],
            'y0_block': m[4],
            'dy_block': m[5],
        }

    def _mDict3d(self, m):
        return {
            'val_background': m[0],
            'val_block': m[1],
            'x0_block': m[2],
            'dx_block': m[3],
            'y0_block': m[4],
            'dy_block': m[5],
            'z0_block': m[6],
            'dz_block': m[7],
        }

    def mDict(self, m):
        if self.mesh.dim == 2:
            return self._mDict2d(m)
        elif self.mesh.dim == 3:
            return self._mDict3d(m)

    def xleft(self, mDict):
        return mDict['x0_block'] - 0.5 * mDict['dx_block']

    def xright(self, mDict):
        return mDict['x0_block'] + 0.5 * mDict['dx_block']

    def yleft(self, mDict):
        return mDict['y0_block'] - 0.5 * mDict['dy_block']

    def yright(self, mDict):
        return mDict['y0_block'] + 0.5 * mDict['dy_block']

    def zleft(self, mDict):
        return mDict['z0_block'] - 0.5 * mDict['dz_block']

    def zright(self, mDict):
        return mDict['z0_block'] + 0.5 * mDict['dz_block']

    def _atanBlock2d(self, mDict):
        return (
            self._atanfct(self.x, self.xleft(mDict), self.slope) *
            self._atanfct(self.x, self.xright(mDict), -self.slope) *
            self._atanfct(self.y, self.yleft(mDict), self.slope) *
            self._atanfct(self.y, self.yright(mDict), -self.slope)
        )

    def _atanBlockDeriv_center(self, mDict, direction):
        grid = getattr(self, direction)
        left = getattr(self, '{}left'.format(direction))(mDict)
        right = getattr(self, '{}right'.format(direction))(mDict)
        return (
            (
                self._atanfctDeriv(grid, left, self.slope) *
                self._atanfct(grid, right, -self.slope)
            ) +
            (
                self._atanfct(grid, left, self.slope) *
                self._atanfctDeriv(grid, right, -self.slope)
            )
        )

    def _atanBlockDeriv_width(self, mDict, direction):
        grid = getattr(self, direction)
        left = getattr(self, '{}left'.format(direction))(mDict)
        right = getattr(self, '{}right'.format(direction))(mDict)
        return (
            (
                self._atanfctDeriv(grid, left, self.slope) *
                -0.5 * self._atanfct(grid, right, -self.slope)
            ) +
            (
                self._atanfct(grid, left, self.slope) *
                0.5 * self._atanfctDeriv(grid, right, -self.slope)
            )
        )

    def _atanBlock2dDeriv_x0(self, mDict):
        return (
            self._atanBlockDeriv_center(mDict, 'x') *
            self._atanfct(self.y, self.yleft(mDict), self.slope) *
            self._atanfct(self.y, self.yright(mDict), -self.slope)
        )

    def _atanBlock2dDeriv_dx(self, mDict):
        return (
            self._atanBlockDeriv_width(mDict, 'x') *
            self._atanfct(self.y, self.yleft(mDict), self.slope) *
            self._atanfct(self.y, self.yright(mDict), -self.slope)
        )

    def _atanBlock2dDeriv_y0(self, mDict):
        return (
            self._atanfct(self.x, self.xleft(mDict), self.slope) *
            self._atanfct(self.x, self.xright(mDict), -self.slope) *
            self._atanBlockDeriv_center(mDict, 'y')
        )

    def _atanBlock2dDeriv_dy(self, mDict):
        return (
            self._atanfct(self.x, self.xleft(mDict), self.slope) *
            self._atanfct(self.x, self.xright(mDict), -self.slope) *
            self._atanBlockDeriv_width(mDict, 'y')
        )

    def _atanBlock3d(self, mDict):
        return (
            self._atanBlock2d(self, mDict) *
            self._atanfct(self.z, self.zleft(mDict), self.slope) *
            self._atanfct(self.z, self.zright(mDict), -self.slope)
        )

    def _atanBlock3dDeriv_x0(self, mDict):
        return self._atanBlock2dDeriv_x0(self, mDict) * (
            self._atanfct(self.z, self.zleft(mDict), self.slope) *
            self._atanfct(self.z, self.zright(mDict), -self.slope)
        )

    def _atanBlock3dDeriv_dx(self, mDict):
        return self._atanBlock2dDeriv_dx(self, mDict) * (
            self._atanfct(self.z, self.zleft(mDict), self.slope) *
            self._atanfct(self.z, self.zright(mDict), -self.slope)
        )

    def _atanBlock3dDeriv_y0(self, mDict):
        return self._atanBlock2dDeriv_y0(self, mDict) * (
            self._atanfct(self.z, self.zleft(mDict), self.slope) *
            self._atanfct(self.z, self.zright(mDict), -self.slope)
        )

    def _atanBlock3dDeriv_dy(self, mDict):
        return self._atanBlock2d(self, mDict) * (
            self._atanfct(self.z, self.zleft(mDict), self.slope) *
            self._atanfct(self.z, self.zright(mDict), -self.slope)
        )

    def _atanBlock3dDeriv_z0(self, mDict):
        return (
            self._atanBlock2d(self, mDict) *
            self._atanBlockDeriv_center(mDict, 'z')
        )

    def _atanBlock3dDeriv_dz(self, mDict):
        return (
            self._atanBlock2d(self, mDict) *
            self._atanBlockDeriv_width(mDict, 'z')
        )

    def _transform(self, m):
        mDict = self.mDict(m)
        return (
            mDict['val_background'] +
            (mDict['val_block'] - mDict['val_background']) *
            getattr(self, '_atanBlock{}d'.format(self.mesh.dim))(mDict)
        )

    def _deriv_val_background(self, mDict):
        return (
            np.ones_like(self.x) -
            getattr(self, '_atanBlock{}d'.format(self.mesh.dim))(mDict)
        )

    def _deriv_val_block(self, mDict):
        return getattr(self, '_atanBlock{}d'.format(self.mesh.dim))(mDict)

    def _deriv_x0_block(self, mDict):
        return (
            (mDict['val_block'] - mDict['val_background']) *
            getattr(self, '_atanBlock{}dDeriv_x0'.format(self.mesh.dim))(mDict)
        )

    def _deriv_dx_block(self, mDict):
        return (
            (mDict['val_block'] - mDict['val_background']) *
            getattr(self, '_atanBlock{}dDeriv_dx'.format(self.mesh.dim))(mDict)
        )

    def _deriv_y0_block(self, mDict):
        return (
            (mDict['val_block'] - mDict['val_background']) *
            getattr(self, '_atanBlock{}dDeriv_y0'.format(self.mesh.dim))(mDict)
        )

    def _deriv_dy_block(self, mDict):
        return (
            (mDict['val_block'] - mDict['val_background']) *
            getattr(self, '_atanBlock{}dDeriv_dy'.format(self.mesh.dim))(mDict)
        )

    def _deriv_z0_block(self, mDict):
        if self.mesh.dim > 2:
            return None
        return (
            (mDict['val_block'] - mDict['val_background']) *
            getattr(self, '_atanBlock{}dDeriv_z0'.format(self.mesh.dim))(mDict)
        )

    def _deriv_dz_block(self, mDict):
        if self.mesh.dim > 2:
            return None
        return (
            (mDict['val_block'] - mDict['val_background']) *
            getattr(self, '_atanBlock{}dDeriv_dz'.format(self.mesh.dim))(mDict)
        )

    def deriv(self, m):
        mDict = self.mDict(m)

        deriv = np.vstack([
            self._deriv_val_background(mDict),
            self._deriv_val_block(mDict),
            self._deriv_x0_block(mDict),
            self._deriv_dx_block(mDict),
            self._deriv_y0_block(mDict),
            self._deriv_dy_block(mDict),
        ])

        if self.mesh.dim == 3:
            deriv = np.vstack([
                deriv,
                self._deriv_z0_block(mDict),
                self._deriv_dz_block(mDict),
            ])

        return sp.csr_matrix(deriv.T)


class ParametricCasingAndLayer(ParametricLayer):
    """
        Parametric layered space with casing.

        .. code:: python

            m = [val_background,
                 val_layer,
                 val_casing,
                 val_insideCasing,
                 layer_center,
                 layer_thickness,
                 casing_radius,
                 casing_thickness,
                 casing_bottom,
                 casing_top
            ]

    """

    def __init__(self, mesh, **kwargs):

        assert mesh._meshType == 'CYL', (
            'Parametric Casing in a layer map only works for a cyl mesh.')

        super(ParametricCasingAndLayer, self).__init__(mesh, **kwargs)

    @property
    def nP(self):
        return 10

    @property
    def shape(self):
        if self.indActive is not None:
            return (sum(self.indActive), self.nP)
        return (self.mesh.nC, self.nP)

    def mDict(self, m):
        # m = [val_background, val_layer, val_casing, val_insideCasing,
        #      layer_center, layer_thickness, casing_radius, casing_thickness,
        #      casing_bottom, casing_top]

        return {
            'val_background': m[0],
            'val_layer': m[1],
            'val_casing': m[2],
            'val_insideCasing': m[3],
            'layer_center': m[4],
            'layer_thickness': m[5],
            'casing_radius': m[6],
            'casing_thickness': m[7],
            'casing_bottom': m[8],
            'casing_top': m[9]
        }

    def casing_a(self, mDict):
        return mDict['casing_radius'] - 0.5 * mDict['casing_thickness']

    def casing_b(self, mDict):
        return mDict['casing_radius'] + 0.5 * mDict['casing_thickness']

    def _atanCasingLength(self, mDict):
        return (
            self._atanfct(self.z, mDict['casing_top'], -self.slope) *
            self._atanfct(self.z, mDict['casing_bottom'], self.slope)
        )

    def _atanCasingLengthDeriv_casing_top(self, mDict):
        return (
            self._atanfctDeriv(self.z, mDict['casing_top'], -self.slope) *
            self._atanfct(self.z, mDict['casing_bottom'], self.slope)
        )

    def _atanCasingLengthDeriv_casing_bottom(self, mDict):
        return (
            self._atanfct(self.z, mDict['casing_top'], -self.slope) *
            self._atanfctDeriv(self.z, mDict['casing_bottom'], self.slope)
        )

    def _atanInsideCasing(self, mDict):
        return (
            self._atanCasingLength(mDict) *
            self._atanfct(self.x, self.casing_a(mDict), -self.slope)
        )

    def _atanInsideCasingDeriv_casing_radius(self, mDict):
        return (
            self._atanCasingLength(mDict) *
            self._atanfctDeriv(self.x, self.casing_a(mDict), -self.slope)
        )

    def _atanInsideCasingDeriv_casing_thickness(self, mDict):
        return (
            self._atanCasingLength(mDict) * -0.5 *
            self._atanfctDeriv(self.x, self.casing_a(mDict), -self.slope)
        )

    def _atanInsideCasingDeriv_casing_top(self, mDict):
        return (
            self._atanCasingLengthDeriv_casing_top(mDict) *
            self._atanfct(self.x, self.casing_a(mDict), -self.slope)
        )

    def _atanInsideCasingDeriv_casing_bottom(self, mDict):
        return (
            self._atanCasingLengthDeriv_casing_bottom(mDict) *
            self._atanfct(self.x, self.casing_a(mDict), -self.slope)
        )

    def _atanCasing(self, mDict):
        return (
            self._atanCasingLength(mDict) *
            self._atanfct(self.x, self.casing_a(mDict), self.slope) *
            self._atanfct(self.x, self.casing_b(mDict), -self.slope)
        )

    def _atanCasingDeriv_casing_radius(self, mDict):
        return (
            self._atanCasingLength(mDict) *
            (
                self._atanfctDeriv(self.x, self.casing_a(mDict), self.slope) *
                self._atanfct(self.x, self.casing_b(mDict), -self.slope) +
                self._atanfct(self.x, self.casing_a(mDict), self.slope) *
                self._atanfctDeriv(self.x, self.casing_b(mDict), -self.slope)
            )
        )

    def _atanCasingDeriv_casing_thickness(self, mDict):
        return (
            self._atanCasingLength(mDict) *
            (
                -0.5 *
                self._atanfctDeriv(self.x, self.casing_a(mDict), self.slope) *
                self._atanfct(self.x, self.casing_b(mDict), -self.slope) +
                self._atanfct(self.x, self.casing_a(mDict), self.slope) *
                0.5 *
                self._atanfctDeriv(self.x, self.casing_b(mDict), -self.slope)
            )
        )

    def _atanCasingDeriv_casing_bottom(self, mDict):
        return (
            self._atanCasingLengthDeriv_casing_bottom(mDict) *
            self._atanfct(self.x, self.casing_a(mDict), self.slope) *
            self._atanfct(self.x, self.casing_b(mDict), -self.slope)
        )

    def _atanCasingDeriv_casing_top(self, mDict):
        return (
            self._atanCasingLengthDeriv_casing_top(mDict) *
            self._atanfct(self.x, self.casing_a(mDict), self.slope) *
            self._atanfct(self.x, self.casing_b(mDict), -self.slope)
        )

    def layer_cont(self, mDict):
        # contribution from the layered background
        return (
            mDict['val_background'] +
            (mDict['val_layer'] - mDict['val_background']) *
            self._atanLayer(mDict)
        )

    def _transform(self, m):

        mDict = self.mDict(m)

        # assemble the model
        layer = self.layer_cont(mDict)
        casing = (mDict['val_casing'] - layer) * self._atanCasing(mDict)
        insideCasing = (
            (mDict['val_insideCasing'] - layer) * self._atanInsideCasing(mDict)
        )

        return layer + casing + insideCasing

    def _deriv_val_background(self, mDict):
        # contribution from the layered background
        d_layer_cont_dval_background = 1. - self._atanLayer(mDict)
        d_casing_cont_dval_background = (
            -1. * d_layer_cont_dval_background * self._atanCasing(mDict)
        )
        d_insideCasing_cont_dval_background = (
            -1. * d_layer_cont_dval_background * self._atanInsideCasing(mDict)
        )
        return (
            d_layer_cont_dval_background +
            d_casing_cont_dval_background +
            d_insideCasing_cont_dval_background
        )

    def _deriv_val_layer(self, mDict):
        d_layer_cont_dval_layer = self._atanLayer(mDict)
        d_casing_cont_dval_layer = (
            -1. * d_layer_cont_dval_layer * self._atanCasing(mDict)
        )
        d_insideCasing_cont_dval_layer = (
            -1. * d_layer_cont_dval_layer * self._atanInsideCasing(mDict)
        )
        return (
            d_layer_cont_dval_layer +
            d_casing_cont_dval_layer +
            d_insideCasing_cont_dval_layer
        )

    def _deriv_val_casing(self, mDict):
        d_layer_cont_dval_casing = 0.
        d_casing_cont_dval_casing = self._atanCasing(mDict)
        d_insideCasing_cont_dval_casing = 0.
        return (
            d_layer_cont_dval_casing +
            d_casing_cont_dval_casing +
            d_insideCasing_cont_dval_casing
        )

    def _deriv_val_insideCasing(self, mDict):
        d_layer_cont_dval_insideCasing = 0.
        d_casing_cont_dval_insideCasing = 0.
        d_insideCasing_cont_dval_insideCasing = self._atanInsideCasing(mDict)
        return (
            d_layer_cont_dval_insideCasing +
            d_casing_cont_dval_insideCasing +
            d_insideCasing_cont_dval_insideCasing
        )

    def _deriv_layer_center(self, mDict):
        d_layer_cont_dlayer_center = (
            (mDict['val_layer'] - mDict['val_background']) *
            self._atanLayerDeriv_layer_center(mDict)
        )
        d_casing_cont_dlayer_center = (
            - d_layer_cont_dlayer_center * self._atanCasing(mDict)
        )
        d_insideCasing_cont_dlayer_center = (
            - d_layer_cont_dlayer_center * self._atanInsideCasing(mDict)
        )
        return (
            d_layer_cont_dlayer_center +
            d_casing_cont_dlayer_center +
            d_insideCasing_cont_dlayer_center
        )

    def _deriv_layer_thickness(self, mDict):
        d_layer_cont_dlayer_thickness = (
            (mDict['val_layer'] - mDict['val_background']) *
            self._atanLayerDeriv_layer_thickness(mDict)
        )
        d_casing_cont_dlayer_thickness = (
            - d_layer_cont_dlayer_thickness * self._atanCasing(mDict)
        )
        d_insideCasing_cont_dlayer_thickness = (
            - d_layer_cont_dlayer_thickness * self._atanInsideCasing(mDict)
        )
        return (
            d_layer_cont_dlayer_thickness +
            d_casing_cont_dlayer_thickness +
            d_insideCasing_cont_dlayer_thickness
        )

    def _deriv_casing_radius(self, mDict):
        layer = self.layer_cont(mDict)
        d_layer_cont_dcasing_radius = 0.
        d_casing_cont_dcasing_radius = (
            (mDict['val_casing'] - layer) *
            self._atanCasingDeriv_casing_radius(mDict)
        )
        d_insideCasing_cont_dcasing_radius = (
            (mDict['val_insideCasing'] - layer) *
            self._atanInsideCasingDeriv_casing_radius(mDict)
        )
        return (
            d_layer_cont_dcasing_radius +
            d_casing_cont_dcasing_radius +
            d_insideCasing_cont_dcasing_radius
        )

    def _deriv_casing_thickness(self, mDict):
        d_layer_cont_dcasing_thickness = 0.
        d_casing_cont_dcasing_thickness = (
            (mDict['val_casing'] - self.layer_cont(mDict)) *
            self._atanCasingDeriv_casing_thickness(mDict)
        )
        d_insideCasing_cont_dcasing_thickness = (
            (mDict['val_insideCasing'] - self.layer_cont(mDict)) *
            self._atanInsideCasingDeriv_casing_thickness(mDict)
        )
        return (
            d_layer_cont_dcasing_thickness +
            d_casing_cont_dcasing_thickness +
            d_insideCasing_cont_dcasing_thickness
        )

    def _deriv_casing_bottom(self, mDict):
        d_layer_cont_dcasing_bottom = 0.
        d_casing_cont_dcasing_bottom = (
            (mDict['val_casing'] - self.layer_cont(mDict)) *
            self._atanCasingDeriv_casing_bottom(mDict)
        )
        d_insideCasing_cont_dcasing_bottom = (
            (mDict['val_insideCasing'] - self.layer_cont(mDict)) *
            self._atanInsideCasingDeriv_casing_bottom(mDict)
        )
        return (
            d_layer_cont_dcasing_bottom +
            d_casing_cont_dcasing_bottom +
            d_insideCasing_cont_dcasing_bottom
        )

    def _deriv_casing_top(self, mDict):
        d_layer_cont_dcasing_top = 0.
        d_casing_cont_dcasing_top = (
            (mDict['val_casing'] - self.layer_cont(mDict)) *
            self._atanCasingDeriv_casing_top(mDict)
        )
        d_insideCasing_cont_dcasing_top = (
            (mDict['val_insideCasing'] - self.layer_cont(mDict)) *
            self._atanInsideCasingDeriv_casing_top(mDict)
        )
        return (
            d_layer_cont_dcasing_top +
            d_casing_cont_dcasing_top +
            d_insideCasing_cont_dcasing_top
        )

    def deriv(self, m):

        mDict = self.mDict(m)

        return sp.csr_matrix(np.vstack([
            self._deriv_val_background(mDict),
            self._deriv_val_layer(mDict),
            self._deriv_val_casing(mDict),
            self._deriv_val_insideCasing(mDict),
            self._deriv_layer_center(mDict),
            self._deriv_layer_thickness(mDict),
            self._deriv_casing_radius(mDict),
            self._deriv_casing_thickness(mDict),
            self._deriv_casing_bottom(mDict),
            self._deriv_casing_top(mDict),
        ]).T)


class ParametricBlockInLayer(ParametricLayer):
    """
        Parametric Block in a Layered Space

        For 2D:

        .. code:: python

            m = [val_background,
                 val_layer,
                 val_block,
                 layer_center,
                 layer_thickness,
                 block_x0,
                 block_dx
            ]

        For 3D:

        .. code:: python

            m = [val_background,
                 val_layer,
                 val_block,
                 layer_center,
                 layer_thickness,
                 block_x0,
                 block_y0,
                 block_dx,
                 block_dy
            ]

        **Required**

        :param discretize.BaseMesh.BaseMesh mesh: SimPEG Mesh, 2D or 3D

        **Optional**

        :param float slopeFact: arctan slope factor - divided by the minimum h
                                spacing to give the slope of the arctan
                                functions
        :param float slope: slope of the arctan function
        :param numpy.ndarray indActive: bool vector with

    """

    def __init__(self, mesh, **kwargs):

        super(ParametricBlockInLayer, self).__init__(mesh, **kwargs)

    @property
    def nP(self):
        if self.mesh.dim == 2:
            return 7
        elif self.mesh.dim == 3:
            return 9

    @property
    def shape(self):
        if self.indActive is not None:
            return (sum(self.indActive), self.nP)
        return (self.mesh.nC, self.nP)

    def _mDict2d(self, m):
        return{
            'val_background': m[0],
            'val_layer': m[1],
            'val_block': m[2],
            'layer_center': m[3],
            'layer_thickness': m[4],
            'x0_block': m[5],
            'dx_block': m[6]
        }

    def _mDict3d(self, m):
        return{
            'val_background': m[0],
            'val_layer': m[1],
            'val_block': m[2],
            'layer_center': m[3],
            'layer_thickness': m[4],
            'x0_block': m[5],
            'y0_block': m[6],
            'dx_block': m[7],
            'dy_block': m[8]
        }

    def mDict(self, m):
        if self.mesh.dim == 2:
            return self._mDict2d(m)
        elif self.mesh.dim == 3:
            return self._mDict3d(m)

    def xleft(self, mDict):
        return mDict['x0_block'] - 0.5 * mDict['dx_block']

    def xright(self, mDict):
        return mDict['x0_block'] + 0.5 * mDict['dx_block']

    def yleft(self, mDict):
        return mDict['y0_block'] - 0.5 * mDict['dy_block']

    def yright(self, mDict):
        return mDict['y0_block'] + 0.5 * mDict['dy_block']

    def _atanBlock2d(self, mDict):
        return (
            self._atanLayer(mDict) *
            self._atanfct(self.x, self.xleft(mDict), self.slope) *
            self._atanfct(self.x, self.xright(mDict), -self.slope)
        )

    def _atanBlock2dDeriv_layer_center(self, mDict):
        return (
            self._atanLayerDeriv_layer_center(mDict) *
            self._atanfct(self.x, self.xleft(mDict), self.slope) *
            self._atanfct(self.x, self.xright(mDict), -self.slope)
        )

    def _atanBlock2dDeriv_layer_thickness(self, mDict):
        return (
            self._atanLayerDeriv_layer_thickness(mDict) *
            self._atanfct(self.x, self.xleft(mDict), self.slope) *
            self._atanfct(self.x, self.xright(mDict), -self.slope)
        )

    def _atanBlock2dDeriv_x0(self, mDict):
        return (
            self._atanLayer(mDict) *
            (
                (
                    self._atanfctDeriv(self.x, self.xleft(mDict), self.slope) *
                    self._atanfct(self.x, self.xright(mDict), -self.slope)
                ) +
                (
                    self._atanfct(self.x, self.xleft(mDict), self.slope) *
                    self._atanfctDeriv(self.x, self.xright(mDict), -self.slope)
                )
            )
        )

    def _atanBlock2dDeriv_dx(self, mDict):
        return (
            self._atanLayer(mDict) *
            (
                (
                    self._atanfctDeriv(self.x, self.xleft(mDict), self.slope) *
                    -0.5 *
                    self._atanfct(self.x, self.xright(mDict), -self.slope)
                ) +
                (
                    self._atanfct(self.x, self.xleft(mDict), self.slope) *
                    0.5 *
                    self._atanfctDeriv(self.x, self.xright(mDict), -self.slope)
                )
            )
        )

    def _atanBlock3d(self, mDict):
        return (
            self._atanLayer(mDict) *
            self._atanfct(self.x, self.xleft(mDict), self.slope) *
            self._atanfct(self.x, self.xright(mDict), -self.slope) *
            self._atanfct(self.y, self.yleft(mDict), self.slope) *
            self._atanfct(self.y, self.yright(mDict), -self.slope)
        )

    def _atanBlock3dDeriv_layer_center(self, mDict):
        return (
            self._atanLayerDeriv_layer_center(mDict) *
            self._atanfct(self.x, self.xleft(mDict), self.slope) *
            self._atanfct(self.x, self.xright(mDict), -self.slope) *
            self._atanfct(self.y, self.yleft(mDict), self.slope) *
            self._atanfct(self.y, self.yright(mDict), -self.slope)
        )

    def _atanBlock3dDeriv_layer_thickness(self, mDict):
        return (
            self._atanLayerDeriv_layer_thickness(mDict) *
            self._atanfct(self.x, self.xleft(mDict), self.slope) *
            self._atanfct(self.x, self.xright(mDict), -self.slope) *
            self._atanfct(self.y, self.yleft(mDict), self.slope) *
            self._atanfct(self.y, self.yright(mDict), -self.slope)
        )

    def _atanBlock3dDeriv_x0(self, mDict):
        return (
            self._atanLayer(mDict) *
            (
                (
                    self._atanfctDeriv(self.x, self.xleft(mDict), self.slope) *
                    self._atanfct(self.x, self.xright(mDict), -self.slope) *
                    self._atanfct(self.y, self.yleft(mDict), self.slope) *
                    self._atanfct(self.y, self.yright(mDict), -self.slope)
                ) +
                (
                    self._atanfct(self.x, self.xleft(mDict), self.slope) *
                    self._atanfctDeriv(
                        self.x, self.xright(mDict), -self.slope
                    ) *
                    self._atanfct(self.y, self.yleft(mDict), self.slope) *
                    self._atanfct(self.y, self.yright(mDict), -self.slope)
                )
            )
        )

    def _atanBlock3dDeriv_y0(self, mDict):
        return (
            self._atanLayer(mDict) *
            (
                (
                    self._atanfct(self.x, self.xleft(mDict), self.slope) *
                    self._atanfct(self.x, self.xright(mDict), -self.slope) *
                    self._atanfctDeriv(self.y, self.yleft(mDict), self.slope) *
                    self._atanfct(self.y, self.yright(mDict), -self.slope)
                ) +
                (
                    self._atanfct(self.x, self.xleft(mDict), self.slope) *
                    self._atanfct(self.x, self.xright(mDict), -self.slope) *
                    self._atanfct(self.y, self.yleft(mDict), self.slope) *
                    self._atanfctDeriv(self.y, self.yright(mDict), -self.slope)
                )
            )
        )

    def _atanBlock3dDeriv_dx(self, mDict):
        return (
            self._atanLayer(mDict) *
            (
                (
                    self._atanfctDeriv(self.x, self.xleft(mDict), self.slope) *
                    -0.5 *
                    self._atanfct(self.x, self.xright(mDict), -self.slope) *
                    self._atanfct(self.y, self.yleft(mDict), self.slope) *
                    self._atanfct(self.y, self.yright(mDict), -self.slope)
                ) +
                (
                    self._atanfct(self.x, self.xleft(mDict), self.slope) *
                    self._atanfctDeriv(
                        self.x, self.xright(mDict), -self.slope
                    ) *
                    0.5 *
                    self._atanfct(self.y, self.yleft(mDict), self.slope) *
                    self._atanfct(self.y, self.yright(mDict), -self.slope)
                )
            )
        )

    def _atanBlock3dDeriv_dy(self, mDict):
        return (
            self._atanLayer(mDict) *
            (
                (
                    self._atanfct(self.x, self.xleft(mDict), self.slope) *
                    self._atanfct(self.x, self.xright(mDict), -self.slope) *
                    self._atanfctDeriv(self.y, self.yleft(mDict), self.slope) *
                    -0.5 *
                    self._atanfct(self.y, self.yright(mDict), -self.slope)
                ) +
                (
                    self._atanfct(self.x, self.xleft(mDict), self.slope) *
                    self._atanfct(self.x, self.xright(mDict), -self.slope) *
                    self._atanfct(self.y, self.yleft(mDict), self.slope) *
                    self._atanfctDeriv(
                        self.y, self.yright(mDict), -self.slope
                    ) *
                    0.5
                )
            )
        )

    def _transform2d(self, m):
        mDict = self.mDict(m)
        # assemble the model
        # contribution from the layered background
        layer_cont = (
            mDict['val_background'] +
            (
                mDict['val_layer'] - mDict['val_background']
            ) * self._atanLayer(mDict)
        )

        # perturbation due to the blocks
        block_cont = (
            mDict['val_block'] - layer_cont
        ) * self._atanBlock2d(mDict)

        return layer_cont + block_cont

    def _deriv2d_val_background(self, mDict):
        d_layer_dval_background = np.ones_like(self.x) - self._atanLayer(mDict)
        d_block_dval_background = (
            (-d_layer_dval_background) * self._atanBlock2d(mDict)
        )
        return d_layer_dval_background + d_block_dval_background

    def _deriv2d_val_layer(self, mDict):
        d_layer_dval_layer = self._atanLayer(mDict)
        d_block_dval_layer = (-d_layer_dval_layer) * self._atanBlock2d(mDict)
        return d_layer_dval_layer + d_block_dval_layer

    def _deriv2d_val_block(self, mDict):
        d_layer_dval_block = 0.
        d_block_dval_block = (1. - d_layer_dval_block) * \
            self._atanBlock2d(mDict)
        return d_layer_dval_block + d_block_dval_block

    def _deriv2d_layer_center(self, mDict):
        d_layer_dlayer_center = (
            (mDict['val_layer'] - mDict['val_background']) *
            self._atanLayerDeriv_layer_center(mDict)
        )
        d_block_dlayer_center = (
            (mDict['val_block'] - self.layer_cont(mDict)) *
            self._atanBlock2dDeriv_layer_center(mDict) -
            d_layer_dlayer_center * self._atanBlock2d(mDict)
        )
        return d_layer_dlayer_center + d_block_dlayer_center

    def _deriv2d_layer_thickness(self, mDict):
        d_layer_dlayer_thickness = (
            (mDict['val_layer'] - mDict['val_background']) *
            self._atanLayerDeriv_layer_thickness(mDict)
        )
        d_block_dlayer_thickness = (
            (mDict['val_block'] - self.layer_cont(mDict)) *
            self._atanBlock2dDeriv_layer_thickness(mDict) -
            d_layer_dlayer_thickness * self._atanBlock2d(mDict)
        )
        return d_layer_dlayer_thickness + d_block_dlayer_thickness

    def _deriv2d_x0_block(self, mDict):
        d_layer_dx0 = 0.
        d_block_dx0 = (
            (mDict['val_block'] - self.layer_cont(mDict)) *
            self._atanBlock2dDeriv_x0(mDict)
        )
        return d_layer_dx0 + d_block_dx0

    def _deriv2d_dx_block(self, mDict):
        d_layer_ddx = 0.
        d_block_ddx = (
            (mDict['val_block'] - self.layer_cont(mDict)) *
            self._atanBlock2dDeriv_dx(mDict)
        )
        return d_layer_ddx + d_block_ddx

    def _deriv2d(self, m):
        mDict = self.mDict(m)

        return np.vstack([
            self._deriv2d_val_background(mDict),
            self._deriv2d_val_layer(mDict),
            self._deriv2d_val_block(mDict),
            self._deriv2d_layer_center(mDict),
            self._deriv2d_layer_thickness(mDict),
            self._deriv2d_x0_block(mDict),
            self._deriv2d_dx_block(mDict)
        ]).T

    def _transform3d(self, m):
        # parse model
        mDict = self.mDict(m)

        # assemble the model
        # contribution from the layered background
        layer_cont = (
            mDict['val_background'] +
            (mDict['val_layer'] - mDict['val_background']) *
            self._atanLayer(mDict)
        )
        # perturbation due to the block
        block_cont = (
            (mDict['val_block'] - layer_cont) * self._atanBlock3d(mDict)
        )

        return layer_cont + block_cont

    def _deriv3d_val_background(self, mDict):
        d_layer_dval_background = np.ones_like(self.x) - self._atanLayer(mDict)
        d_block_dval_background = (
            (-d_layer_dval_background) * self._atanBlock3d(mDict)
        )
        return d_layer_dval_background + d_block_dval_background

    def _deriv3d_val_layer(self, mDict):
        d_layer_dval_layer = self._atanLayer(mDict)
        d_block_dval_layer = (-d_layer_dval_layer) * self._atanBlock3d(mDict)
        return d_layer_dval_layer + d_block_dval_layer

    def _deriv3d_val_block(self, mDict):
        d_layer_dval_block = 0.
        d_block_dval_block = (1. - d_layer_dval_block) * \
            self._atanBlock3d(mDict)
        return d_layer_dval_block + d_block_dval_block

    def _deriv3d_layer_center(self, mDict):
        d_layer_dlayer_center = (
            (mDict['val_layer'] - mDict['val_background']) *
            self._atanLayerDeriv_layer_center(mDict)
        )
        d_block_dlayer_center = (
            (mDict['val_block'] - self.layer_cont(mDict)) *
            self._atanBlock3dDeriv_layer_center(mDict) -
            d_layer_dlayer_center * self._atanBlock3d(mDict)
        )
        return d_layer_dlayer_center + d_block_dlayer_center

    def _deriv3d_layer_thickness(self, mDict):
        d_layer_dlayer_thickness = (
            (mDict['val_layer'] - mDict['val_background']) *
            self._atanLayerDeriv_layer_thickness(mDict)
        )
        d_block_dlayer_thickness = (
            (mDict['val_block'] - self.layer_cont(mDict)) *
            self._atanBlock3dDeriv_layer_thickness(mDict) -
            d_layer_dlayer_thickness * self._atanBlock3d(mDict)
        )
        return d_layer_dlayer_thickness + d_block_dlayer_thickness

    def _deriv3d_x0_block(self, mDict):
        d_layer_dx0 = 0.
        d_block_dx0 = (
            (mDict['val_block'] - self.layer_cont(mDict)) *
            self._atanBlock3dDeriv_x0(mDict)
        )
        return d_layer_dx0 + d_block_dx0

    def _deriv3d_y0_block(self, mDict):
        d_layer_dy0 = 0.
        d_block_dy0 = (
            (mDict['val_block'] - self.layer_cont(mDict)) *
            self._atanBlock3dDeriv_y0(mDict)
        )
        return d_layer_dy0 + d_block_dy0

    def _deriv3d_dx_block(self, mDict):
        d_layer_ddx = 0.
        d_block_ddx = (
            (mDict['val_block'] - self.layer_cont(mDict)) *
            self._atanBlock3dDeriv_dx(mDict)
        )
        return d_layer_ddx + d_block_ddx

    def _deriv3d_dy_block(self, mDict):
        d_layer_ddy = 0.
        d_block_ddy = (
            (mDict['val_block'] - self.layer_cont(mDict)) *
            self._atanBlock3dDeriv_dy(mDict)
        )
        return d_layer_ddy + d_block_ddy

    def _deriv3d(self, m):

        mDict = self.mDict(m)

        return np.vstack([
            self._deriv3d_val_background(mDict),
            self._deriv3d_val_layer(mDict),
            self._deriv3d_val_block(mDict),
            self._deriv3d_layer_center(mDict),
            self._deriv3d_layer_thickness(mDict),
            self._deriv3d_x0_block(mDict),
            self._deriv3d_y0_block(mDict),
            self._deriv3d_dx_block(mDict),
            self._deriv3d_dy_block(mDict),
        ]).T

    def _transform(self, m):

        if self.mesh.dim == 2:
            return self._transform2d(m)
        elif self.mesh.dim == 3:
            return self._transform3d(m)

    def deriv(self, m):

        if self.mesh.dim == 2:
            return sp.csr_matrix(self._deriv2d(m))
        elif self.mesh.dim == 3:
            return sp.csr_matrix(self._deriv3d(m))<|MERGE_RESOLUTION|>--- conflicted
+++ resolved
@@ -19,14 +19,9 @@
 
 import properties
 from discretize.Tests import checkDerivative
-
-<<<<<<< HEAD
 from .Utils import setKwargs, Identity, Zero, sdiag, mkvc
 from .Tests import checkDerivative
-=======
 from . import Utils
->>>>>>> d715980c
-
 
 class IdentityMap(object):
     """
@@ -543,17 +538,6 @@
         return W
 
     def getQ(self, alpha):
-<<<<<<< HEAD
-        if alpha < 1.:
-            Chi = np.sqrt((1. / alpha**2.) - 1.)
-            return 1. / 2. * (1. + 1. / (alpha**2. - 1.) * (1. - np.arctan(Chi) / Chi))
-        elif alpha > 1.:
-            raise NotImplementedError(
-                'Aspect ratios > 1 have not been implemeted'
-            )
-        elif alpha == 1:
-            return 1. / 3.
-=======
         if alpha < 1.:  # oblate spheroid
             chi = np.sqrt((1./alpha**2.) - 1)
             return 1./2. * (
@@ -569,7 +553,6 @@
             # )
         elif alpha == 1:  # sphere
             return 1./3.
->>>>>>> d715980c
 
     def getR(self, sj, se, alpha):
         if alpha == 1.:
