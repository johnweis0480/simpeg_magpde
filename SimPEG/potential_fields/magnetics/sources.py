<<<<<<< HEAD
import numpy as np
from scipy.constants import mu_0
=======
>>>>>>> 811209d8
from ...survey import BaseSrc
from .analytics import IDTtoxyz


class SourceField(BaseSrc):
<<<<<<< HEAD
    """Source field for magnetics integral formulation

    Parameters
    ----------
    receivers_list : list of SimPEG.potential_fields.receivers.Point
        List of magnetics receivers
    parameters : (3) array_like of float
        Define the Earth's inducing field according to
        [*amplitude*, *inclination*, *declination*] where:

        - *amplitude* is the field intensity in nT
        - *inclination* is the inclination of the Earth's field in degrees
        - *declination* is the declination of the Earth's field in degrees
    """
=======
    """Define the inducing field"""
>>>>>>> 811209d8

    def __init__(self, receiver_list=None, parameters=[50000, 90, 0], **kwargs):
        assert (
            len(parameters) == 3
        ), "Inducing field 'parameters' must be a list or tuple of length 3 (amplitude, inclination, declination"

        self.parameters = parameters
        self.b0 = IDTtoxyz(-parameters[1], parameters[2], parameters[0])
        super(SourceField, self).__init__(
            receiver_list=receiver_list, parameters=parameters, **kwargs
        )<|MERGE_RESOLUTION|>--- conflicted
+++ resolved
@@ -1,14 +1,8 @@
-<<<<<<< HEAD
-import numpy as np
-from scipy.constants import mu_0
-=======
->>>>>>> 811209d8
 from ...survey import BaseSrc
 from .analytics import IDTtoxyz
 
 
 class SourceField(BaseSrc):
-<<<<<<< HEAD
     """Source field for magnetics integral formulation
 
     Parameters
@@ -23,9 +17,6 @@
         - *inclination* is the inclination of the Earth's field in degrees
         - *declination* is the declination of the Earth's field in degrees
     """
-=======
-    """Define the inducing field"""
->>>>>>> 811209d8
 
     def __init__(self, receiver_list=None, parameters=[50000, 90, 0], **kwargs):
         assert (
