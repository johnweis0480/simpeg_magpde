from SimPEG import Problem, Utils, np, sp, Solver as SimpegSolver
from scipy.constants import mu_0
from .SurveyFDEM import Survey as SurveyFDEM
from .FieldsFDEM import FieldsFDEM, Fields3D_e, Fields3D_b, Fields3D_h, Fields3D_j
from SimPEG.EM.Base import BaseEMProblem
from SimPEG.EM.Utils import omega


class BaseFDEMProblem(BaseEMProblem):
    """
        We start by looking at Maxwell's equations in the electric
        field \\\(\\\mathbf{e}\\\) and the magnetic flux
        density \\\(\\\mathbf{b}\\\)

        .. math ::

            \mathbf{C} \mathbf{e} + i \omega \mathbf{b} = \mathbf{s_m} \\\\
            {\mathbf{C}^{\\top} \mathbf{M_{\mu^{-1}}^f} \mathbf{b} - \mathbf{M_{\sigma}^e} \mathbf{e} = \mathbf{s_e}}

        if using the E-B formulation (:code:`Problem3D_e`
        or :code:`Problem3D_b`). Note that in this case, :math:`\mathbf{s_e}` is an integrated quantity.

        If we write Maxwell's equations in terms of
        \\\(\\\mathbf{h}\\\) and current density \\\(\\\mathbf{j}\\\)

        .. math ::

            \mathbf{C}^{\\top} \mathbf{M_{\\rho}^f} \mathbf{j} + i \omega \mathbf{M_{\mu}^e} \mathbf{h} = \mathbf{s_m} \\\\
            \mathbf{C} \mathbf{h} - \mathbf{j} = \mathbf{s_e}

        if using the H-J formulation (:code:`Problem3D_j` or :code:`Problem3D_h`). Note that here, :math:`\mathbf{s_m}` is an integrated quantity.

        The problem performs the elimination so that we are solving the system for \\\(\\\mathbf{e},\\\mathbf{b},\\\mathbf{j} \\\) or \\\(\\\mathbf{h}\\\)

    """

    surveyPair = SurveyFDEM
    fieldsPair = FieldsFDEM

    def fields(self, m=None):
        """
        Solve the forward problem for the fields.

        :param numpy.array m: inversion model (nP,)
        :rtype: numpy.array
        :return f: forward solution
        """

        if m is not None:
            self.model = m

        f = self.fieldsPair(self.mesh, self.survey)

        for freq in self.survey.freqs:
            A = self.getA(freq)
            rhs = self.getRHS(freq)
            Ainv = self.Solver(A, **self.solverOpts)
            u = Ainv * rhs
            Srcs = self.survey.getSrcByFreq(freq)
            f[Srcs, self._solutionType] = u
            Ainv.clean()
        return f

    def Jvec(self, m, v, f=None):
        """
        Sensitivity times a vector.

        :param numpy.array m: inversion model (nP,)
        :param numpy.array v: vector which we take sensitivity product with (nP,)
        :param SimPEG.EM.FDEM.FieldsFDEM.FieldsFDEM u: fields object
        :rtype: numpy.array
        :return: Jv (ndata,)
        """

        if f is None:
            f = self.fields(m)

        self.model = m

        # Jv = self.dataPair(self.survey)
        Jv = []

        for freq in self.survey.freqs:
            A = self.getA(freq)
            Ainv = self.Solver(A, **self.solverOpts) # create the concept of Ainv (actually a solve)

            for src in self.survey.getSrcByFreq(freq):
                u_src = f[src, self._solutionType]
                dA_dm_v = self.getADeriv(freq, u_src, v)
                dRHS_dm_v = self.getRHSDeriv(freq, src, v)
                du_dm_v = Ainv * (- dA_dm_v + dRHS_dm_v)

                for rx in src.rxList:
<<<<<<< HEAD
                    df_dmFun = getattr(f, '_{0}Deriv'.format(rx.projField), None)
                    df_dm_v = df_dmFun(src, du_dm_v, v, adjoint=False)
                    Jv.append(rx.evalDeriv(src, self.mesh, f, df_dm_v))
=======
                    Jv.append(rx.evalDeriv(src, self.mesh, f,
                                           du_dm_v=du_dm_v, v=v))
>>>>>>> 0c6e9e3d
            Ainv.clean()
        return np.hstack(Jv)

    def Jtvec(self, m, v, f=None):
        """
        Sensitivity transpose times a vector

        :param numpy.array m: inversion model (nP,)
        :param numpy.array v: vector which we take adjoint product with (nP,)
        :param SimPEG.EM.FDEM.FieldsFDEM.FieldsFDEM u: fields object
        :rtype: numpy.array
        :return: Jv (ndata,)
        """

        if f is None:
            f = self.fields(m)

        self.model = m

        # Ensure v is a data object.
        if not isinstance(v, self.dataPair):
            v = self.dataPair(self.survey, v)

        Jtv = np.zeros(m.size)

        for freq in self.survey.freqs:
            AT = self.getA(freq).T
            ATinv = self.Solver(AT, **self.solverOpts)

            for src in self.survey.getSrcByFreq(freq):
                u_src = f[src, self._solutionType]

                for rx in src.rxList:
                    df_duT, df_dmT = rx.evalDeriv(src, self.mesh, f,
                                                  v=v[src, rx], adjoint=True)

                    ATinvdf_duT = ATinv * df_duT

                    dA_dmT = self.getADeriv(freq, u_src, ATinvdf_duT, adjoint=True)
                    dRHS_dmT = self.getRHSDeriv(freq, src, ATinvdf_duT, adjoint=True)
                    du_dmT = -dA_dmT + dRHS_dmT

                    df_dmT = df_dmT + du_dmT

                    # TODO: this should be taken care of by the reciever?
                    if rx.component is 'real':
                        Jtv +=   np.array(df_dmT, dtype=complex).real
                    elif rx.component is 'imag':
                        Jtv += - np.array(df_dmT, dtype=complex).real
                    else:
                        raise Exception('Must be real or imag')

            ATinv.clean()

        return Utils.mkvc(Jtv)

    def getSourceTerm(self, freq):
        """
        Evaluates the sources for a given frequency and puts them in matrix form

        :param float freq: Frequency
        :rtype: tuple
        :return: (s_m, s_e) (nE or nF, nSrc)
        """
        Srcs = self.survey.getSrcByFreq(freq)
        if self._formulation is 'EB':
            s_m = np.zeros((self.mesh.nF, len(Srcs)), dtype=complex)
            s_e = np.zeros((self.mesh.nE, len(Srcs)), dtype=complex)
        elif self._formulation is 'HJ':
            s_m = np.zeros((self.mesh.nE, len(Srcs)), dtype=complex)
            s_e = np.zeros((self.mesh.nF, len(Srcs)), dtype=complex)

        for i, src in enumerate(Srcs):
            smi, sei = src.eval(self)
<<<<<<< HEAD
            s_m[:,i] = s_m[:,i] + smi
            s_e[:,i] = s_e[:,i] + sei
=======
            # Why are you adding?
            s_m[:, i] = s_m[:, i] + smi
            s_e[:, i] = s_e[:, i] + sei
>>>>>>> 0c6e9e3d

        return s_m, s_e


###############################################################################
#                               E-B Formulation                               #
###############################################################################

class Problem3D_e(BaseFDEMProblem):
    """
    By eliminating the magnetic flux density using

        .. math ::

            \mathbf{b} = \\frac{1}{i \omega}\\left(-\mathbf{C} \mathbf{e} + \mathbf{s_m}\\right)


    we can write Maxwell's equations as a second order system in \\\(\\\mathbf{e}\\\) only:

    .. math ::

        \\left(\mathbf{C}^{\\top} \mathbf{M_{\mu^{-1}}^f} \mathbf{C}+ i \omega \mathbf{M^e_{\sigma}} \\right)\mathbf{e} = \mathbf{C}^{\\top} \mathbf{M_{\mu^{-1}}^f}\mathbf{s_m} -i\omega\mathbf{M^e}\mathbf{s_e}

    which we solve for :math:`\mathbf{e}`.

    :param SimPEG.Mesh.BaseMesh.BaseMesh mesh: mesh
    """

    _solutionType = 'eSolution'
    _formulation  = 'EB'
    fieldsPair    = Fields3D_e

    def __init__(self, mesh, **kwargs):
        BaseFDEMProblem.__init__(self, mesh, **kwargs)

    def getA(self, freq):
        """
        System matrix

        .. math ::
            \mathbf{A} = \mathbf{C}^{\\top} \mathbf{M_{\mu^{-1}}^f} \mathbf{C} + i \omega \mathbf{M^e_{\sigma}}

        :param float freq: Frequency
        :rtype: scipy.sparse.csr_matrix
        :return: A
        """

        MfMui = self.MfMui
        MeSigma = self.MeSigma
        C = self.mesh.edgeCurl

        return C.T*MfMui*C + 1j*omega(freq)*MeSigma

    def getADeriv(self, freq, u, v, adjoint=False):
        """
        Product of the derivative of our system matrix with respect to the model and a vector

        .. math ::
            \\frac{\mathbf{A}(\mathbf{m}) \mathbf{v}}{d \mathbf{m}} = i \omega \\frac{d \mathbf{M^e_{\sigma}}\mathbf{v} }{d\mathbf{m}}

        :param float freq: frequency
        :param numpy.ndarray u: solution vector (nE,)
        :param numpy.ndarray v: vector to take prodct with (nP,) or (nD,) for adjoint
        :param bool adjoint: adjoint?
        :rtype: numpy.ndarray
        :return: derivative of the system matrix times a vector (nP,) or adjoint (nD,)
        """

        dsig_dm = self.sigmaDeriv
        dMe_dsig = self.MeSigmaDeriv(u)

        if adjoint:
            return 1j * omega(freq) * ( dMe_dsig.T * v )

        return 1j * omega(freq) * ( dMe_dsig * v )

    def getRHS(self, freq):
        """
        Right hand side for the system

        .. math ::
            \mathbf{RHS} = \mathbf{C}^{\\top} \mathbf{M_{\mu^{-1}}^f}\mathbf{s_m} -i\omega\mathbf{M_e}\mathbf{s_e}

        :param float freq: Frequency
        :rtype: numpy.ndarray
        :return: RHS (nE, nSrc)
        """

        s_m, s_e = self.getSourceTerm(freq)
        C = self.mesh.edgeCurl
        MfMui = self.MfMui

        return C.T * (MfMui * s_m) - 1j * omega(freq) * s_e

    def getRHSDeriv(self, freq, src, v, adjoint=False):
        """
        Derivative of the right hand side with respect to the model

        :param float freq: frequency
        :param SimPEG.EM.FDEM.SrcFDEM.BaseSrc src: FDEM source
        :param numpy.ndarray v: vector to take product with
        :param bool adjoint: adjoint?
        :rtype: numpy.ndarray
        :return: product of rhs deriv with a vector
        """

        C = self.mesh.edgeCurl
        MfMui = self.MfMui
        s_mDeriv, s_eDeriv = src.evalDeriv(self, adjoint=adjoint)

        if adjoint:
            dRHS = MfMui * (C * v)
            return s_mDeriv(dRHS) - 1j * omega(freq) * s_eDeriv(v)
        else:
            return C.T * (MfMui * s_mDeriv(v)) - 1j * omega(freq) * s_eDeriv(v)


class Problem3D_b(BaseFDEMProblem):
    """
    We eliminate :math:`\mathbf{e}` using

    .. math ::

         \mathbf{e} = \mathbf{M^e_{\sigma}}^{-1} \\left(\mathbf{C}^{\\top} \mathbf{M_{\mu^{-1}}^f} \mathbf{b} - \mathbf{s_e}\\right)

    and solve for :math:`\mathbf{b}` using:

    .. math ::

        \\left(\mathbf{C} \mathbf{M^e_{\sigma}}^{-1} \mathbf{C}^{\\top} \mathbf{M_{\mu^{-1}}^f}  + i \omega \\right)\mathbf{b} = \mathbf{s_m} + \mathbf{M^e_{\sigma}}^{-1}\mathbf{M^e}\mathbf{s_e}

    .. note ::
        The inverse problem will not work with full anisotropy

    :param SimPEG.Mesh.BaseMesh.BaseMesh mesh: mesh
    """

    _solutionType = 'bSolution'
    _formulation = 'EB'
    fieldsPair = Fields3D_b

    def __init__(self, mesh, **kwargs):
        BaseFDEMProblem.__init__(self, mesh, **kwargs)

    def getA(self, freq):
        """
        System matrix

        .. math ::
            \mathbf{A} = \mathbf{C} \mathbf{M^e_{\sigma}}^{-1} \mathbf{C}^{\\top} \mathbf{M_{\mu^{-1}}^f}  + i \omega

        :param float freq: Frequency
        :rtype: scipy.sparse.csr_matrix
        :return: A
        """

        MfMui = self.MfMui
        MeSigmaI = self.MeSigmaI
        C = self.mesh.edgeCurl
        iomega = 1j * omega(freq) * sp.eye(self.mesh.nF)

        A = C * (MeSigmaI * (C.T * MfMui)) + iomega

        if self._makeASymmetric is True:
            return MfMui.T*A
        return A

    def getADeriv(self, freq, u, v, adjoint=False):

        """
        Product of the derivative of our system matrix with respect to the model and a vector

        .. math ::
            \\frac{\mathbf{A}(\mathbf{m}) \mathbf{v}}{d \mathbf{m}} = \mathbf{C} \\frac{\mathbf{M^e_{\sigma}} \mathbf{v}}{d\mathbf{m}}

        :param float freq: frequency
        :param numpy.ndarray u: solution vector (nF,)
        :param numpy.ndarray v: vector to take prodct with (nP,) or (nD,) for adjoint
        :param bool adjoint: adjoint?
        :rtype: numpy.ndarray
        :return: derivative of the system matrix times a vector (nP,) or adjoint (nD,)
        """

        MfMui = self.MfMui
        C = self.mesh.edgeCurl
        MeSigmaIDeriv = self.MeSigmaIDeriv
        vec = C.T * (MfMui * u)

        MeSigmaIDeriv = MeSigmaIDeriv(vec)

        if adjoint:
            if self._makeASymmetric is True:
                v = MfMui * v
            return MeSigmaIDeriv.T * (C.T * v)

        if self._makeASymmetric is True:
            return MfMui.T * (C * (MeSigmaIDeriv * v))
        return C * (MeSigmaIDeriv * v)

    def getRHS(self, freq):
        """
        Right hand side for the system

        .. math ::
            \mathbf{RHS} = \mathbf{s_m} + \mathbf{M^e_{\sigma}}^{-1}\mathbf{s_e}

        :param float freq: Frequency
        :rtype: numpy.ndarray
        :return: RHS (nE, nSrc)
        """

        s_m, s_e = self.getSourceTerm(freq)
        C = self.mesh.edgeCurl
        MeSigmaI = self.MeSigmaI

        RHS = s_m + C * (MeSigmaI * s_e)

        if self._makeASymmetric is True:
            MfMui = self.MfMui
            return MfMui.T * RHS

        return RHS

    def getRHSDeriv(self, freq, src, v, adjoint=False):
        """
        Derivative of the right hand side with respect to the model

        :param float freq: frequency
        :param SimPEG.EM.FDEM.SrcFDEM.BaseSrc src: FDEM source
        :param numpy.ndarray v: vector to take product with
        :param bool adjoint: adjoint?
        :rtype: numpy.ndarray
        :return: product of rhs deriv with a vector
        """

        C = self.mesh.edgeCurl
        s_m, s_e = src.eval(self)
        MfMui = self.MfMui

        if self._makeASymmetric and adjoint:
            v = self.MfMui * v

        MeSigmaIDeriv = self.MeSigmaIDeriv(s_e)
        s_mDeriv, s_eDeriv = src.evalDeriv(self, adjoint=adjoint)

        if not adjoint:
            RHSderiv = C * (MeSigmaIDeriv * v)
            SrcDeriv = s_mDeriv(v) + C * (self.MeSigmaI * s_eDeriv(v))
        elif adjoint:
            RHSderiv = MeSigmaIDeriv.T * (C.T * v)
            SrcDeriv = s_mDeriv(v) + s_eDeriv(self.MeSigmaI.T * (C.T * v))

        if self._makeASymmetric is True and not adjoint:
            return MfMui.T * (SrcDeriv + RHSderiv)

        return RHSderiv + SrcDeriv


###############################################################################
#                               H-J Formulation                               #
###############################################################################


class Problem3D_j(BaseFDEMProblem):
    """
    We eliminate \\\(\\\mathbf{h}\\\) using

    .. math ::

        \mathbf{h} = \\frac{1}{i \omega} \mathbf{M_{\mu}^e}^{-1} \\left(-\mathbf{C}^{\\top} \mathbf{M_{\\rho}^f} \mathbf{j}  + \mathbf{M^e} \mathbf{s_m} \\right)


    and solve for \\\(\\\mathbf{j}\\\) using

    .. math ::

        \\left(\mathbf{C} \mathbf{M_{\mu}^e}^{-1} \mathbf{C}^{\\top} \mathbf{M_{\\rho}^f} + i \omega\\right)\mathbf{j} = \mathbf{C} \mathbf{M_{\mu}^e}^{-1} \mathbf{M^e} \mathbf{s_m} -i\omega\mathbf{s_e}

    .. note::
        This implementation does not yet work with full anisotropy!!

    :param SimPEG.Mesh.BaseMesh.BaseMesh mesh: mesh
    """

    _solutionType = 'jSolution'
    _formulation  = 'HJ'
    fieldsPair    = Fields3D_j

    def __init__(self, mesh, **kwargs):
        BaseFDEMProblem.__init__(self, mesh, **kwargs)

    def getA(self, freq):
        """
        System matrix

        .. math ::
                \\mathbf{A} = \\mathbf{C}  \\mathbf{M^e_{\\mu^{-1}}} \\mathbf{C}^{\\top} \\mathbf{M^f_{\\sigma^{-1}}}  + i\\omega

        :param float freq: Frequency
        :rtype: scipy.sparse.csr_matrix
        :return: A
        """

        MeMuI = self.MeMuI
        MfRho = self.MfRho
        C = self.mesh.edgeCurl
        iomega = 1j * omega(freq) * sp.eye(self.mesh.nF)

        A = C * MeMuI * C.T * MfRho + iomega

        if self._makeASymmetric is True:
            return MfRho.T*A
        return A

    def getADeriv(self, freq, u, v, adjoint=False):
        """
        Product of the derivative of our system matrix with respect to the model and a vector

        In this case, we assume that electrical conductivity, :math:`\sigma` is the physical property of interest (i.e. :math:`\sigma` = model.transform). Then we want

        .. math ::

            \\frac{\mathbf{A(\sigma)} \mathbf{v}}{d \mathbf{m}} = \mathbf{C}  \mathbf{M^e_{mu^{-1}}} \mathbf{C^{\\top}} \\frac{d \mathbf{M^f_{\sigma^{-1}}}\mathbf{v} }{d \mathbf{m}}

        :param float freq: frequency
        :param numpy.ndarray u: solution vector (nF,)
        :param numpy.ndarray v: vector to take prodct with (nP,) or (nD,) for adjoint
        :param bool adjoint: adjoint?
        :rtype: numpy.ndarray
        :return: derivative of the system matrix times a vector (nP,) or adjoint (nD,)
        """

        MeMuI = self.MeMuI
        MfRho = self.MfRho
        C = self.mesh.edgeCurl
        MfRhoDeriv = self.MfRhoDeriv(u)

        if adjoint:
            if self._makeASymmetric is True:
                v = MfRho * v
            return MfRhoDeriv.T * (C * (MeMuI.T * (C.T * v)))

        if self._makeASymmetric is True:
            return MfRho.T * (C * ( MeMuI * (C.T * (MfRhoDeriv * v) )))
        return C * (MeMuI * (C.T * (MfRhoDeriv * v)))

    def getRHS(self, freq):
        """
        Right hand side for the system

        .. math ::

            \mathbf{RHS} = \mathbf{C} \mathbf{M_{\mu}^e}^{-1}\mathbf{s_m} -i\omega \mathbf{s_e}

        :param float freq: Frequency
        :rtype: numpy.ndarray
        :return: RHS (nE, nSrc)
        """

        s_m, s_e = self.getSourceTerm(freq)
        C = self.mesh.edgeCurl
        MeMuI = self.MeMuI

        RHS = C * (MeMuI * s_m) - 1j * omega(freq) * s_e
        if self._makeASymmetric is True:
            MfRho = self.MfRho
            return MfRho.T*RHS

        return RHS

    def getRHSDeriv(self, freq, src, v, adjoint=False):
        """
        Derivative of the right hand side with respect to the model

        :param float freq: frequency
        :param SimPEG.EM.FDEM.SrcFDEM.BaseSrc src: FDEM source
        :param numpy.ndarray v: vector to take product with
        :param bool adjoint: adjoint?
        :rtype: numpy.ndarray
        :return: product of rhs deriv with a vector
        """

        C = self.mesh.edgeCurl
        MeMuI = self.MeMuI
        s_mDeriv, s_eDeriv = src.evalDeriv(self, adjoint=adjoint)

        if adjoint:
            if self._makeASymmetric:
                MfRho = self.MfRho
                v = MfRho*v
            return s_mDeriv(MeMuI.T * (C.T * v)) - 1j * omega(freq) * s_eDeriv(v)

        else:
            RHSDeriv = C * (MeMuI * s_mDeriv(v)) - 1j * omega(freq) * s_eDeriv(v)

            if self._makeASymmetric:
                MfRho = self.MfRho
                return MfRho.T * RHSDeriv
            return RHSDeriv


class Problem3D_h(BaseFDEMProblem):
    """
    We eliminate \\\(\\\mathbf{j}\\\) using

    .. math ::

        \mathbf{j} = \mathbf{C} \mathbf{h} - \mathbf{s_e}

    and solve for \\\(\\\mathbf{h}\\\) using

    .. math ::

        \\left(\mathbf{C}^{\\top} \mathbf{M_{\\rho}^f} \mathbf{C} + i \omega \mathbf{M_{\mu}^e}\\right) \mathbf{h} = \mathbf{M^e} \mathbf{s_m} + \mathbf{C}^{\\top} \mathbf{M_{\\rho}^f} \mathbf{s_e}

    :param SimPEG.Mesh.BaseMesh.BaseMesh mesh: mesh
    """

    _solutionType = 'hSolution'
    _formulation  = 'HJ'
    fieldsPair    = Fields3D_h

    def __init__(self, mesh, **kwargs):
        BaseFDEMProblem.__init__(self, mesh, **kwargs)

    def getA(self, freq):
        """
        System matrix

        .. math::
            \mathbf{A} = \mathbf{C}^{\\top} \mathbf{M_{\\rho}^f} \mathbf{C} + i \omega \mathbf{M_{\mu}^e}


        :param float freq: Frequency
        :rtype: scipy.sparse.csr_matrix
        :return: A

        """

        MeMu = self.MeMu
        MfRho = self.MfRho
        C = self.mesh.edgeCurl

        return C.T * (MfRho * C) + 1j*omega(freq)*MeMu

    def getADeriv(self, freq, u, v, adjoint=False):
        """
        Product of the derivative of our system matrix with respect to the model and a vector

        .. math::
            \\frac{\mathbf{A}(\mathbf{m}) \mathbf{v}}{d \mathbf{m}} = \mathbf{C}^{\\top}\\frac{d \mathbf{M^f_{\\rho}}\mathbf{v} }{d\mathbf{m}}

        :param float freq: frequency
        :param numpy.ndarray u: solution vector (nE,)
        :param numpy.ndarray v: vector to take prodct with (nP,) or (nD,) for adjoint
        :param bool adjoint: adjoint?
        :rtype: numpy.ndarray
        :return: derivative of the system matrix times a vector (nP,) or adjoint (nD,)
        """

        MeMu = self.MeMu
        C = self.mesh.edgeCurl
        MfRhoDeriv = self.MfRhoDeriv(C*u)

        if adjoint:
            return MfRhoDeriv.T * (C * v)
        return C.T * (MfRhoDeriv * v)

    def getRHS(self, freq):
        """
        Right hand side for the system

        .. math ::

            \mathbf{RHS} = \mathbf{M^e} \mathbf{s_m} + \mathbf{C}^{\\top} \mathbf{M_{\\rho}^f} \mathbf{s_e}

        :param float freq: Frequency
        :rtype: numpy.ndarray
        :return: RHS (nE, nSrc)

        """

        s_m, s_e = self.getSourceTerm(freq)
        C = self.mesh.edgeCurl
        MfRho = self.MfRho

        return s_m + C.T * (MfRho * s_e)

    def getRHSDeriv(self, freq, src, v, adjoint=False):
        """
        Derivative of the right hand side with respect to the model

        :param float freq: frequency
        :param SimPEG.EM.FDEM.SrcFDEM.BaseSrc src: FDEM source
        :param numpy.ndarray v: vector to take product with
        :param bool adjoint: adjoint?
        :rtype: numpy.ndarray
        :return: product of rhs deriv with a vector
        """

        _, s_e = src.eval(self)
        C = self.mesh.edgeCurl
        MfRho = self.MfRho

        MfRhoDeriv = self.MfRhoDeriv(s_e)
        if not adjoint:
            RHSDeriv = C.T * (MfRhoDeriv * v)
        elif adjoint:
            RHSDeriv = MfRhoDeriv.T * (C * v)

        s_mDeriv, s_eDeriv = src.evalDeriv(self, adjoint=adjoint)

        return RHSDeriv + s_mDeriv(v) + C.T * (MfRho * s_eDeriv(v))<|MERGE_RESOLUTION|>--- conflicted
+++ resolved
@@ -91,14 +91,8 @@
                 du_dm_v = Ainv * (- dA_dm_v + dRHS_dm_v)
 
                 for rx in src.rxList:
-<<<<<<< HEAD
-                    df_dmFun = getattr(f, '_{0}Deriv'.format(rx.projField), None)
-                    df_dm_v = df_dmFun(src, du_dm_v, v, adjoint=False)
-                    Jv.append(rx.evalDeriv(src, self.mesh, f, df_dm_v))
-=======
                     Jv.append(rx.evalDeriv(src, self.mesh, f,
                                            du_dm_v=du_dm_v, v=v))
->>>>>>> 0c6e9e3d
             Ainv.clean()
         return np.hstack(Jv)
 
@@ -173,14 +167,9 @@
 
         for i, src in enumerate(Srcs):
             smi, sei = src.eval(self)
-<<<<<<< HEAD
-            s_m[:,i] = s_m[:,i] + smi
-            s_e[:,i] = s_e[:,i] + sei
-=======
             # Why are you adding?
             s_m[:, i] = s_m[:, i] + smi
             s_e[:, i] = s_e[:, i] + sei
->>>>>>> 0c6e9e3d
 
         return s_m, s_e
 
