--- conflicted
+++ resolved
@@ -17,13 +17,8 @@
             \mathbf{C} \mathbf{e} + i \omega \mathbf{b} = \mathbf{s_m} \\\\
             {\mathbf{C}^{\\top} \mathbf{M_{\mu^{-1}}^f} \mathbf{b} - \mathbf{M_{\sigma}^e} \mathbf{e} = \mathbf{s_e}}
 
-<<<<<<< HEAD
-        if using the E-B formulation (:code:`Problem_e`
-        or :code:`Problem_b`). Note that in this case, :math:`\mathbf{s_e}` is an integrated quantity.
-=======
         if using the E-B formulation (:code:`Problem3D_e`
         or :code:`Problem3D_b`). Note that in this case, :math:`\mathbf{s_e}` is an integrated quantity.
->>>>>>> 73c219ff
 
         If we write Maxwell's equations in terms of
         \\\(\\\mathbf{h}\\\) and current density \\\(\\\mathbf{j}\\\)
@@ -33,11 +28,7 @@
             \mathbf{C}^{\\top} \mathbf{M_{\\rho}^f} \mathbf{j} + i \omega \mathbf{M_{\mu}^e} \mathbf{h} = \mathbf{s_m} \\\\
             \mathbf{C} \mathbf{h} - \mathbf{j} = \mathbf{s_e}
 
-<<<<<<< HEAD
-        if using the H-J formulation (:code:`Problem_j` or :code:`Problem_h`). Note that here, :math:`\mathbf{s_m}` is an integrated quantity.
-=======
         if using the H-J formulation (:code:`Problem3D_j` or :code:`Problem3D_h`). Note that here, :math:`\mathbf{s_m}` is an integrated quantity.
->>>>>>> 73c219ff
 
         The problem performs the elimination so that we are solving the system for \\\(\\\mathbf{e},\\\mathbf{b},\\\mathbf{j} \\\) or \\\(\\\mathbf{h}\\\)
     """
@@ -98,12 +89,7 @@
                 for rx in src.rxList:
                     df_dmFun = getattr(f, '_%sDeriv'%rx.projField, None)
                     df_dm_v = df_dmFun(src, du_dm_v, v, adjoint=False)
-<<<<<<< HEAD
-                    df_dm_v = np.array(df_dm_v, dtype=complex)
-                    Jv[src, rx] = rx.evalDeriv(src, self.mesh, u, df_dm_v)
-=======
                     Jv[src, rx] = rx.evalDeriv(src, self.mesh, f, df_dm_v)
->>>>>>> 73c219ff
             Ainv.clean()
         return Utils.mkvc(Jv)
 
@@ -168,11 +154,7 @@
 
         :param float freq: Frequency
         :rtype: (numpy.ndarray, numpy.ndarray)
-<<<<<<< HEAD
-        :return: S_m, S_e (nE or nF, nSrc)
-=======
         :return: s_m, s_e (nE or nF, nSrc)
->>>>>>> 73c219ff
         """
         Srcs = self.survey.getSrcByFreq(freq)
         if self._formulation is 'EB':
