from __future__ import absolute_import
from __future__ import division
from __future__ import print_function
from __future__ import unicode_literals

import numpy as np
from numpy import matlib

from SimPEG import Utils, Mesh
from SimPEG.EM.Static import DC
from SimPEG.Utils import asArray_N_x_Dim, uniqueRows


def electrode_separations(
    dc_survey, survey_type='dipole-dipole', electrode_pair='All'
):
    """
        Calculate electrode separation distances.
        Input:
        :param SimPEG.EM.Static.DC.SurveyDC.Survey dc_survey: DC survey object
        :param str survey_type: Either 'pole-dipole' | 'dipole-dipole'
                                      | 'dipole-pole' | 'pole-pole'
        Output:
        :return list ***: electrodes [A,B] separation distances
    """

    if not isinstance(electrode_pair, np.ndarray):
        if electrode_pair == 'All':
            electrode_pair = np.r_[['AB', 'MN', 'AM', 'AN', 'BM', 'BN']]
        elif isinstance(electrode_pair, list) or isinstance(electrode_pair, str):
                electrode_pair = np.r_[electrode_pair]
        else:
            raise Exception(
                """electrode_pair must be either a string, list of strings, or an
                ndarray containing the electrode separation distances you would
                like to calculate""" " not {}".format(type(electrode_pair))
            )

    elecSepDict = {}
    AB = []
    MN = []
    AM = []
    AN = []
    BM = []
    BN = []

    for ii in range(dc_survey.nSrc):

        Tx = dc_survey.srcList[ii].loc
        Rx = dc_survey.srcList[ii].rxList[0].locs
        nDTx = dc_survey.srcList[ii].rxList[0].nD

        if survey_type == 'dipole-dipole':
            A = matlib.repmat(Tx[0], nDTx, 1)
            B = matlib.repmat(Tx[1], nDTx, 1)
            M = Rx[0]
            N = Rx[1]

            AB.append(np.sqrt(np.sum((A[:, :] - B[:, :])**2., axis=1)))
            MN.append(np.sqrt(np.sum((M[:, :] - N[:, :])**2., axis=1)))
            AM.append(np.sqrt(np.sum((A[:, :] - M[:, :])**2., axis=1)))
            AN.append(np.sqrt(np.sum((A[:, :] - N[:, :])**2., axis=1)))
            BM.append(np.sqrt(np.sum((B[:, :] - M[:, :])**2., axis=1)))
            BN.append(np.sqrt(np.sum((B[:, :] - N[:, :])**2., axis=1)))

        elif survey_type == 'pole-dipole':
            A = matlib.repmat(Tx, nDTx, 1)
            M = Rx[0]
            N = Rx[1]

            MN.append(np.sqrt(np.sum((M[:, :] - N[:, :])**2., axis=1)))
            AM.append(np.sqrt(np.sum((A[:, :] - M[:, :])**2., axis=1)))
            AN.append(np.sqrt(np.sum((A[:, :] - N[:, :])**2., axis=1)))

        elif survey_type == 'dipole-pole':
            A = matlib.repmat(Tx[0], nDTx, 1)
            B = matlib.repmat(Tx[1], nDTx, 1)
            M = Rx

            AB.append(np.sqrt(np.sum((A[:, :] - B[:, :])**2., axis=1)))
            AM.append(np.sqrt(np.sum((A[:, :] - M[:, :])**2., axis=1)))
            BM.append(np.sqrt(np.sum((B[:, :] - M[:, :])**2., axis=1)))

        elif survey_type == 'pole-pole':
            A = matlib.repmat(Tx, nDTx, 1)
            M = Rx

            AM.append(np.sqrt(np.sum((A[:, :] - M[:, :])**2., axis=1)))

        else:
            raise Exception(
                """survey_type must be 'dipole-dipole' | 'pole-dipole' |
                'dipole-pole' | 'pole-pole'"""
                " not {}".format(survey_type)
            )

    if np.any(electrode_pair == 'AB'):
        if AB:
            AB = np.hstack(AB)
        elecSepDict['AB'] = AB
    if np.any(electrode_pair == 'MN'):
        if MN:
            MN = np.hstack(MN)
        elecSepDict['MN'] = MN
    if np.any(electrode_pair == 'AM'):
        if AM:
            AM = np.hstack(AM)
        elecSepDict['AM'] = AM
    if np.any(electrode_pair == 'AN'):
        if AN:
            AN = np.hstack(AN)
        elecSepDict['AN'] = AN
    if np.any(electrode_pair == 'BM'):
        if BM:
            BM = np.hstack(BM)
        elecSepDict['BM'] = BM
    if np.any(electrode_pair == 'BN'):
        if BN:
            BN = np.hstack(BN)
        elecSepDict['BN'] = BN

    return elecSepDict


def source_receiver_midpoints(dc_survey, survey_type='dipole-dipole', dim=2):
    """
        Calculate source receiver midpoints.
        Input:
        :param SimPEG.EM.Static.DC.SurveyDC.Survey dc_survey: DC survey object
        :param str survey_type: Either 'pole-dipole' | 'dipole-dipole'
                                      | 'dipole-pole' | 'pole-pole'
        Output:
        :return numpy.ndarray midx: midpoints x location
        :return numpy.ndarray midz: midpoints  z location
    """

    # Pre-allocate
    midx = []
    midz = []

    for ii in range(dc_survey.nSrc):
        Tx = dc_survey.srcList[ii].loc
        Rx = dc_survey.srcList[ii].rxList[0].locs

        # Get distances between each poles A-B-M-N
        if survey_type == 'pole-dipole':
            # Create mid-point location
            Cmid = Tx[0]
            Pmid = (Rx[0][:, 0] + Rx[1][:, 0])/2
            if dim == 2:
                zsrc = Tx[1]
            elif dim == 3:
                zsrc = Tx[2]
            else:
                raise Exception()

        elif survey_type == 'dipole-dipole':
            # Create mid-point location
            Cmid = (Tx[0][0] + Tx[1][0])/2
            Pmid = (Rx[0][:, 0] + Rx[1][:, 0])/2
            if dim == 2:
                zsrc = (Tx[0][1] + Tx[1][1])/2
            elif dim == 3:
                zsrc = (Tx[0][2] + Tx[1][2])/2
            else:
                raise Exception()

        elif survey_type == 'pole-pole':
            # Create mid-point location
            Cmid = Tx[0]
            Pmid = Rx[:, 0]
            if dim == 2:
                zsrc = Tx[1]
            elif dim == 3:
                zsrc = Tx[2]
            else:
                raise Exception()

        elif survey_type == 'dipole-pole':
            # Create mid-point location
            Cmid = (Tx[0][0] + Tx[1][0])/2
            Pmid = Rx[:, 0]
            if dim == 2:
                zsrc = (Tx[0][1] + Tx[1][1])/2
            elif dim == 3:
                zsrc = (Tx[0][2] + Tx[1][2])/2
            else:
                raise Exception()
        else:
            raise Exception(
                """survey_type must be 'dipole-dipole' | 'pole-dipole' |
                'dipole-pole' | 'pole-pole'"""
                " not {}".format(survey_type)
            )

        midx = np.hstack([midx, (Cmid + Pmid)/2])
        midz = np.hstack([midz, -np.abs(Cmid-Pmid)/2 + zsrc])

    return midx, midz


def geometric_factor(
    dc_survey, survey_type='dipole-dipole', space_type='half-space'
):
    """
        Calculate Geometric Factor. Assuming that data are normalized voltages
        Input:
        :param SimPEG.EM.Static.DC.SurveyDC.Survey dc_survey: DC survey object
        :param str survey_type: Either 'dipole-dipole' | 'pole-dipole'
                               | 'dipole-pole' | 'pole-pole'
        :param str space_type: Assuming whole-space or half-space
                              ('whole-space' | 'half-space')
        Output:
        :return numpy.ndarray G: Geometric Factor
    """
    # Set factor for whole-space or half-space assumption
    if space_type == 'whole-space':
        spaceFact = 4.
    elif space_type == 'half-space':
        spaceFact = 2.
    else:
        raise Exception("""'space_type must be 'whole-space' | 'half-space'""")

    elecSepDict = electrode_separations(
            dc_survey, survey_type=survey_type,
            electrode_pair=['AM', 'BM', 'AN', 'BN']
    )
    AM = elecSepDict['AM']
    BM = elecSepDict['BM']
    AN = elecSepDict['AN']
    BN = elecSepDict['BN']

    # Determine geometric factor G based on electrode separation distances
    if survey_type == 'dipole-dipole':
        G = 1/AM - 1/BM - 1/AN + 1/BN

    elif survey_type == 'pole-dipole':
        G = 1/AM - 1/AN

    elif survey_type == 'dipole-pole':
        G = 1/AM - 1/BM

    elif survey_type == 'pole-pole':
        G = 1/AM

    else:
        raise Exception(
                """survey_type must be 'dipole-dipole' | 'pole-dipole' |
                'dipole-pole' | 'pole-pole'"""
                " not {}".format(survey_type)
            )

    return (G/(spaceFact*np.pi))


def apparent_resistivity(
    dc_survey, survey_type='dipole-dipole',
    space_type='half-space', dobs=None,
    eps=1e-10
):
    """
        Calculate apparent resistivity. Assuming that data are normalized
        voltages - Vmn/I (Potential difference [V] divided by injection
        current [A]). For fwd modelled data an injection current of 1A is
        assumed in SimPEG.
        Input:
        :param SimPEG.EM.Static.DC.SurveyDC.Survey dc_survey: DC survey object
        :param numpy.ndarray dobs: normalized voltage measurements [V/A]
        :param str survey_type: Either 'dipole-dipole' | 'pole-dipole' |
            'dipole-pole' | 'pole-pole'
        :param float eps: Regularizer in case of a null geometric factor
        Output:
        :return rhoApp: apparent resistivity
    """
    # Use dobs in survey if dobs is None
    if dobs is None:
        if dc_survey.dobs is None:
            raise Exception()
        else:
            dobs = dc_survey.dobs

    # Calculate Geometric Factor
    G = geometric_factor(
        dc_survey, survey_type=survey_type, space_type=space_type
    )

    # Calculate apparent resistivity
    # absolute value is required because of the regularizer
    rhoApp = np.abs(dobs*(1./(G+eps)))

    return rhoApp


def plot_pseudoSection(
    dc_survey, ax=None, survey_type='dipole-dipole',
    data_type="appConductivity", space_type='half-space',
    clim=None, scale="linear", sameratio=True,
    pcolorOpts={}, data_location=False, dobs=None, dim=2
):
    """
        Read list of 2D tx-rx location and plot a speudo-section of apparent
        resistivity.
        Assumes flat topo for now...
        Input:
        :param SimPEG.EM.Static.DC.SurveyDC.Survey dc_survey: DC survey object
        :param matplotlib.pyplot.axes ax: figure axes on which to plot
        :param str survey_type: Either 'dipole-dipole' | 'pole-dipole' |
            'dipole-pole' | 'pole-pole'
        :param str data_type: Either 'appResistivity' | 'appConductivity' |
            'volt' (potential)
        :param str space_type: Either 'half-space' (default) or 'whole-space'
        :param str scale: Either 'linear' (default) or 'log'
        Output:
        :return  matplotlib.pyplot.figure plot overlayed on image
    """
    import pylab as plt
    from scipy.interpolate import griddata
    # Set depth to 0 for now
    z0 = 0.
    rho = []

    # Use dobs in survey if dobs is None
    if dobs is None:
        if dc_survey.dobs is None:
            raise Exception()
        else:
            dobs = dc_survey.dobs

    rhoApp = apparent_resistivity(
                dc_survey, dobs=dobs,
                survey_type=survey_type,
                space_type=space_type
    )
    midx, midz = source_receiver_midpoints(
                    dc_survey,
                    survey_type=survey_type,
                    dim=dim
    )

    if data_type == 'volt':
        if scale == "linear":
            rho = dobs
        elif scale == "log":
            rho = np.log10(abs(dobs))

    elif data_type == 'appConductivity':
        if scale == "linear":
            rho = 1./rhoApp
        elif scale == "log":
            rho = np.log10(1./rhoApp)

    elif data_type == 'appResistivity':
        if scale == "linear":
            rho = rhoApp
        elif scale == "log":
            rho = np.log10(rhoApp)

    else:
        print()
        raise Exception(
                """data_type must be 'appResistivity' |
                'appConductivity' | 'volt' """
                " not {}".format(data_type)
        )

    # Grid points
    grid_x, grid_z = np.mgrid[np.min(midx):np.max(midx),
                              np.min(midz):np.max(midz)]

    grid_rho = griddata(np.c_[midx, midz], rho.T, (grid_x, grid_z),
                        method='linear')

    if clim is None:
        vmin, vmax = rho.min(), rho.max()
    else:
        vmin, vmax = clim[0], clim[1]

    if ax is None:
        fig, ax = plt.subplots(1, 1, figsize=(15, 3))

    grid_rho = np.ma.masked_where(np.isnan(grid_rho), grid_rho)
    ph = ax.pcolormesh(
         grid_x[:, 0], grid_z[0, :], grid_rho.T,
         clim=(vmin, vmax), vmin=vmin, vmax=vmax, **pcolorOpts
    )

    if scale == "log":
        cbar = plt.colorbar(
               ph, format="$10^{%.1f}$",
               fraction=0.04, orientation="horizontal"
        )
    elif scale == "linear":
        cbar = plt.colorbar(
               ph, format="%.1f",
               fraction=0.04, orientation="horizontal"
        )

    if data_type == 'appConductivity':
        cbar.set_label("App.Cond", size=12)

    elif data_type == 'appResistivity':
        cbar.set_label("App.Res.", size=12)

    elif data_type == 'volt':
        cbar.set_label("Potential (V)", size=12)

    cmin, cmax = cbar.get_clim()
    ticks = np.linspace(cmin, cmax, 3)
    cbar.set_ticks(ticks)
    cbar.ax.tick_params(labelsize=10)

    # Plot apparent resistivity
    if data_location:
        ax.plot(midx, midz, 'k.', ms=1, alpha=0.4)

    if sameratio:
        ax.set_aspect('equal', adjustable='box')

    return ax


def gen_DCIPsurvey(endl, survey_type, a, b, n, dim=3, d2flag='2.5D'):
    """
        Load in endpoints and survey specifications to generate Tx, Rx location
        stations.
        Assumes flat topo for now...
        Input:
        :param numpy.ndarray endl: input endpoints [x1, y1, z1, x2, y2, z2]
        :param discretize.base.BaseMesh mesh: discretize mesh object
        :param str survey_type: 'dipole-dipole' | 'pole-dipole' |
            'dipole-pole' | 'pole-pole' | 'gradient'
        :param int a: pole seperation
        :param int b: dipole separation
        :param int n: number of rx dipoles per tx
        :param str d2flag: choose for 2D mesh between a '2D' or a '2.5D' survey
        Output:
        :return SimPEG.EM.Static.DC.SurveyDC.Survey dc_survey: DC survey object
    """

    def xy_2_r(x1, x2, y1, y2):
        r = np.sqrt(np.sum((x2 - x1)**2. + (y2 - y1)**2.))
        return r

    # Evenly distribute electrodes and put on surface
    # Mesure survey length and direction
    dl_len = xy_2_r(endl[0, 0], endl[1, 0], endl[0, 1], endl[1, 1])

    dl_x = (endl[1, 0] - endl[0, 0]) / dl_len
    dl_y = (endl[1, 1] - endl[0, 1]) / dl_len

    nstn = int(np.floor(dl_len / a))

    # Compute discrete pole location along line
    stn_x = endl[0, 0] + np.array(range(int(nstn)))*dl_x*a
    stn_y = endl[0, 1] + np.array(range(int(nstn)))*dl_y*a

    if dim == 2:
        ztop = np.linspace(endl[0, 1], endl[0, 1], nstn)
        # Create line of P1 locations
        M = np.c_[stn_x, ztop]
        # Create line of P2 locations
        N = np.c_[stn_x+a*dl_x, ztop]

    elif dim == 3:
        stn_z = np.linspace(endl[0, 2], endl[0, 2], nstn)
        # Create line of P1 locations
        M = np.c_[stn_x, stn_y, stn_z]
        # Create line of P2 locations
        N = np.c_[stn_x+a*dl_x, stn_y+a*dl_y, stn_z]

    # Build list of Tx-Rx locations depending on survey type
    # Dipole-dipole: Moving tx with [a] spacing -> [AB a MN1 a MN2 ... a MNn]
    # Pole-dipole: Moving pole on one end -> [A a MN1 a MN2 ... MNn a B]
    SrcList = []

    if survey_type != 'gradient':

        for ii in range(0, int(nstn)-1):

            if survey_type == 'dipole-dipole' or survey_type == 'dipole-pole':
                tx = np.c_[M[ii, :], N[ii, :]]
                # Current elctrode separation
                AB = xy_2_r(tx[0, 1], endl[1, 0], tx[1, 1], endl[1, 1])
            elif survey_type == 'pole-dipole' or survey_type == 'pole-pole':
                tx = np.r_[M[ii, :]]
                # Current elctrode separation
                AB = xy_2_r(tx[0], endl[1, 0], tx[1], endl[1, 1])
            else:
                raise Exception(
                    """survey_type must be 'dipole-dipole' | 'pole-dipole' |
                    'dipole-pole' | 'pole-pole'"""
                    " not {}".format(survey_type)
                )

            # Rx.append(np.c_[M[ii+1:indx, :], N[ii+1:indx, :]])

            # Number of receivers to fit
            nstn = int(np.min([np.floor((AB - b) / a), n]))

            # Check if there is enough space, else break the loop
            if nstn <= 0:
                continue

            # Compute discrete pole location along line
            stn_x = N[ii, 0] + dl_x*b + np.array(range(int(nstn)))*dl_x*a
            stn_y = N[ii, 1] + dl_y*b + np.array(range(int(nstn)))*dl_y*a

            # Create receiver poles

            if dim == 3:
                stn_z = np.linspace(endl[0, 2], endl[0, 2], nstn)

                # Create line of P1 locations
                P1 = np.c_[stn_x, stn_y, stn_z]
                # Create line of P2 locations
                P2 = np.c_[stn_x+a*dl_x, stn_y+a*dl_y, stn_z]
                if survey_type == 'dipole-dipole' or survey_type == 'pole-dipole':
                    rxClass = DC.Rx.Dipole(P1, P2)
                elif survey_type == 'dipole-pole' or survey_type == 'pole-pole':
                    rxClass = DC.Rx.Pole(P1)

            elif dim == 2:
                ztop = np.linspace(endl[0, 1], endl[0, 1], nstn)
                # Create line of P1 locations
                P1 = np.c_[stn_x, np.ones(nstn).T*ztop]
                # Create line of P2 locations
                P2 = np.c_[stn_x+a*dl_x, np.ones(nstn).T*ztop]
                if survey_type == 'dipole-dipole' or survey_type == 'pole-dipole':
                    if d2flag == '2.5D':
                        rxClass = DC.Rx.Dipole_ky(P1, P2)
                    elif d2flag == '2D':
                        rxClass = DC.Rx.Dipole(P1, P2)
                elif survey_type == 'dipole-pole' or survey_type == 'pole-pole':
                    if d2flag == '2.5D':
                        rxClass = DC.Rx.Pole_ky(P1)
                    elif d2flag == '2D':
                        rxClass = DC.Rx.Pole(P1)

            if survey_type == 'dipole-dipole' or survey_type == 'dipole-pole':
                srcClass = DC.Src.Dipole([rxClass], M[ii, :], N[ii, :])
            elif survey_type == 'pole-dipole' or survey_type == 'pole-pole':
                srcClass = DC.Src.Pole([rxClass], M[ii, :])
            SrcList.append(srcClass)

    elif survey_type == 'gradient':

        # Gradient survey takes the "b" parameter to define the limits of a
        # square survey grid. The pole seperation within the receiver grid is
        # define the "a" parameter.

        # Get the edge limit of survey area
        min_x = endl[0, 0] + dl_x * b
        min_y = endl[0, 1] + dl_y * b

        max_x = endl[1, 0] - dl_x * b
        max_y = endl[1, 1] - dl_y * b

        # Define the size of the survey grid (square for now)
        box_l = np.sqrt((min_x - max_x)**2. + (min_y - max_y)**2.)
        box_w = box_l/2.

        nstn = int(np.floor(box_l / a))

        # Compute discrete pole location along line
        stn_x = min_x + np.array(range(int(nstn)))*dl_x*a
        stn_y = min_y + np.array(range(int(nstn)))*dl_y*a

        # Define number of cross lines
        nlin = int(np.floor(box_w / a))
        lind = range(-nlin, nlin+1)

        npoles = int(nstn * len(lind))

        rx = np.zeros([npoles, 6])
        for ii in range(len(lind)):

            # Move station location to current survey line This is a
            # perpendicular move then line survey orientation, hence the y, x
            # switch
            lxx = stn_x - lind[ii]*a*dl_y
            lyy = stn_y + lind[ii]*a*dl_x

            M = np.c_[lxx, lyy, np.ones(nstn).T*ztop]
            N = np.c_[lxx+a*dl_x, lyy+a*dl_y, np.ones(nstn).T*ztop]
            rx[(ii*nstn):((ii+1)*nstn), :] = np.c_[M, N]

            if mesh.dim == 3:
                rxClass = DC.Rx.Dipole(rx[:, :3], rx[:, 3:])
            elif mesh.dim == 2:
                M = M[:, [0, 2]]
                N = N[:, [0, 2]]
                if d2flag == '2.5D':
                    rxClass = DC.Rx.Dipole_ky(rx[:, [0, 2]], rx[:, [3, 5]])
                elif d2flag == '2D':
                    rxClass = DC.Rx.Dipole(rx[:, [0, 2]], rx[:, [3, 5]])
            srcClass = DC.Src.Dipole([rxClass],
                                     (endl[0, :]),
                                     (endl[1, :]))
        SrcList.append(srcClass)
    else:
        raise Exception(
            """survey_type must be either 'pole-dipole', 'dipole-dipole',
            'dipole-pole','pole-pole' or 'gradient'"""
            " not {}".format(survey_type)
        )
    if (d2flag == '2.5D') and (dim == 2):
        survey = DC.Survey_ky(SrcList)
    else:
        survey = DC.Survey(SrcList)

    return survey


def writeUBC_DCobs(
    fileName, dc_survey, dim, format_type,
    survey_type='dipole-dipole', ip_type=0,
    comment_lines=''
):
    """
        Write UBC GIF DCIP 2D or 3D observation file
        Input:
        :param str fileName: including path where the file is written out
        :param SimPEG.EM.Static.DC.SurveyDC.Survey dc_survey: DC survey object
        :param int dim:  either 2 | 3
        :param str format_type:  either 'SURFACE' | 'GENERAL'
        :param str survey_type: 'dipole-dipole' | 'pole-dipole' |
            'dipole-pole' | 'pole-pole' | 'gradient'
        Output:
        :return: UBC2D-Data file
        :rtype: file
    """

    if not((dim == 2) | (dim == 3)):
        raise Exception(
            """dim must be either 2 or 3"""
            " not {}".format(dim)
        )

    if not (
        (format_type == 'SURFACE') |
        (format_type == 'GENERAL') |
        (format_type == 'SIMPLE')
    ):
        raise Exception(
            """format_type must be 'SURFACE' | 'GENERAL' |
            'SIMPLE' | 'pole-pole'"""
            " not {}".format(format_type)
        )

    if(isinstance(dc_survey.std, float)):
        print(
            """survey.std was a float computing uncertainty vector
            (survey.std*survey.dobs + survey.eps)"""
        )

    if(isinstance(dc_survey.eps, float)):
        epsValue = dc_survey.eps
        dc_survey.eps = epsValue*np.ones_like(dc_survey.dobs)

    fid = open(fileName, 'w')

    if format_type in ['SURFACE', 'GENERAL'] and dim == 2:
        fid.write('COMMON_CURRENT\n')

    fid.write('! ' + format_type + ' FORMAT\n')

    if comment_lines:
        fid.write(comment_lines)

    if dim == 2:
        fid.write('{:d}\n'.format(dc_survey.nSrc))

    if ip_type != 0:
        fid.write('IPTYPE=%i\n' % ip_type)

    fid.close()

    count = 0

    for ii in range(dc_survey.nSrc):

        rx = dc_survey.srcList[ii].rxList[0].locs
        nD = dc_survey.srcList[ii].nD

        if survey_type == 'pole-dipole' or survey_type == 'pole-pole':
            tx = np.r_[dc_survey.srcList[ii].loc]
            tx = np.repeat(np.r_[[tx]], 2, axis=0)
        elif survey_type == 'dipole-dipole' or survey_type == 'dipole-pole':
            tx = np.c_[dc_survey.srcList[ii].loc]

        if survey_type == 'pole-dipole' or survey_type == 'dipole-dipole':
            M = rx[0]
            N = rx[1]
        elif survey_type == 'pole-pole' or survey_type == 'dipole-pole':
            M = rx
            N = rx

        # Adapt source-receiver location for dim and survey_type
        if dim == 2:

            if format_type == 'SIMPLE':

                # fid.writelines("%e " % ii for ii in Utils.mkvc(tx[0, :]))
                A = np.repeat(tx[0, 0], M.shape[0], axis=0)

                if survey_type == 'pole-dipole':
                    B = np.repeat(tx[0, 0], M.shape[0], axis=0)

                else:
                    B = np.repeat(tx[1, 0], M.shape[0], axis=0)

                M = M[:, 0]
                N = N[:, 0]

                fid = open(fileName, 'ab')
                np.savetxt(
                    fid,
                    np.c_[
                        A, B, M, N,
                        dc_survey.dobs[count:count+nD],
                        dc_survey.std[count:count+nD]
                    ],
                    delimiter=str(' '), newline=str('\n'))
                fid.close()

            else:
                fid = open(fileName, 'a')
                if format_type == 'SURFACE':

                    fid.writelines("%f " % ii for ii in Utils.mkvc(tx[:, 0]))
                    M = M[:, 0]
                    N = N[:, 0]

                if format_type == 'GENERAL':

                    # Flip sign for z-elevation to depth
                    tx[2::2, :] = -tx[2::2, :]

                    fid.writelines(('{:e} {:e} ').format(ii, jj) for ii, jj in tx[:, :2])
                    M = M[:, :2]
                    N = N[:, :2]

                    # Flip sign for z-elevation to depth
                    M[:, 1::2] = -M[:, 1::2]
                    N[:, 1::2] = -N[:, 1::2]

                fid.write('%i\n' % nD)
                fid.close()

                fid = open(fileName, 'ab')
                np.savetxt(
                    fid,
                    np.c_[
                        M, N,
                        dc_survey.dobs[count:count+nD],
                        dc_survey.std[count:count+nD]
                    ],
                    delimiter=str(' '), newline=str('\n'))

        if dim == 3:
            fid = open(fileName, 'a')
            # Flip sign of z value for UBC DCoctree code
            # tx[:, 2] = -tx[:, 2]
            # print(tx)

            # Flip sign of z value for UBC DCoctree code
            # M[:, 2] = -M[:, 2]
            # N[:, 2] = -N[:, 2]

            if format_type == 'SURFACE':

                fid.writelines("%e " % ii for ii in Utils.mkvc(tx[:, 0:2].T))
                M = M[:, 0:2]
                N = N[:, 0:2]

            if format_type == 'GENERAL':

                fid.writelines("%e " % ii for ii in Utils.mkvc(tx.T))

            fid.write('%i\n' % nD)

            fid.close()

            fid = open(fileName, 'ab')
            if isinstance(dc_survey.std, np.ndarray):
                np.savetxt(
                    fid,
                    np.c_[
                        M, N,
                        dc_survey.dobs[count:count+nD],
                        dc_survey.std[count:count+nD] + dc_survey.eps[count:count+nD]
                    ],
                    fmt=str('%e'), delimiter=str(' '), newline=str('\n')
                )
            elif (isinstance(dc_survey.std, float)):
                np.savetxt(
                    fid,
                    np.c_[
                        M, N,
                        dc_survey.dobs[count:count+nD],
                        dc_survey.std*np.abs(dc_survey.dobs[count:count+nD]) + dc_survey.eps[count:count+nD]
                    ],
                    fmt=str('%e'), delimiter=str(' '), newline=str('\n')
                )
            else:
                raise Exception(
                    """Uncertainities SurveyObject.std should be set.
                    Either float or nunmpy.ndarray is expected, """
                    "not {}".format(type(dc_survey.std)))

            fid.close()

            fid = open(fileName, 'a')
            fid.write('\n')
            fid.close()

        count += nD

    fid.close()


def writeUBC_DClocs(
    fileName, dc_survey, dim, format_type,
    survey_type='dipole-dipole', ip_type=0,
    comment_lines=''):
    """
        Write UBC GIF DCIP 2D or 3D locations file
        Input:
        :param str fileName: including path where the file is written out
        :param SimPEG.EM.Static.DC.SurveyDC.Survey dc_survey: DC survey object
        :param int dim:  either 2 | 3
        :param str survey_type:  either 'SURFACE' | 'GENERAL'
        Output:
        :rtype: file
        :return: UBC 2/3D-locations file
    """

    if not((dim == 2) | (dim == 3)):
        raise Exception(
            """dim must be either 2 or 3"""
            " not {}".format(dim)
        )

    if not (
        (format_type == 'SURFACE') |
        (format_type == 'GENERAL') |
        (format_type == 'SIMPLE')
    ):
        raise Exception(
            """format_type must be 'SURFACE' | 'GENERAL' |
            'SIMPLE' | 'pole-pole'"""
            " not {}".format(format_type)
        )

    fid = open(fileName, 'w')

    if format_type in ['SURFACE', 'GENERAL'] and dim == 2:
        fid.write('COMMON_CURRENT\n')

    fid.write('! ' + format_type + ' FORMAT\n')

    if comment_lines:
        fid.write(comment_lines)

    if dim == 2:
        fid.write('{:d}\n'.format(dc_survey.nSrc))

    if ip_type != 0:
        fid.write('IPTYPE=%i\n' % ip_type)

    fid.close()

    count = 0

    for ii in range(dc_survey.nSrc):

        rx = dc_survey.srcList[ii].rxList[0].locs
        nD = dc_survey.srcList[ii].nD

        if survey_type == 'pole-dipole' or survey_type == 'pole-pole':
            tx = np.r_[dc_survey.srcList[ii].loc]
            tx = np.repeat(np.r_[[tx]], 2, axis=0)
        elif survey_type == 'dipole-dipole' or survey_type == 'dipole-pole':
            tx = np.c_[dc_survey.srcList[ii].loc]

        if survey_type == 'pole-dipole' or survey_type == 'dipole-dipole':
            M = rx[0]
            N = rx[1]
        elif survey_type == 'pole-pole' or survey_type == 'dipole-pole':
            M = rx
            N = rx

        # Adapt source-receiver location for dim and survey_type
        if dim == 2:

            if format_type == 'SIMPLE':

                # fid.writelines("%e " % ii for ii in Utils.mkvc(tx[0, :]))
                A = np.repeat(tx[0, 0], M.shape[0], axis=0)

                if survey_type == 'pole-dipole':
                    B = np.repeat(tx[0, 0], M.shape[0], axis=0)

                else:
                    B = np.repeat(tx[1, 0], M.shape[0], axis=0)

                M = M[:, 0]
                N = N[:, 0]

                fid = open(fileName, 'ab')
                np.savetxt(
                    fid,
                    np.c_[
                        A, B, M, N,
                    ],
                    delimiter=str(' '), newline=str('\n'))
                fid.close()

            else:
                fid = open(fileName, 'a')
                if format_type == 'SURFACE':

                    fid.writelines("%f " % ii for ii in Utils.mkvc(tx[:, 0]))
                    M = M[:, 0]
                    N = N[:, 0]

                if format_type == 'GENERAL':

                    # Flip sign for z-elevation to depth
                    tx[2::2, :] = -tx[2::2, :]

                    fid.writelines(('{:e} {:e} ').format(ii, jj) for ii, jj in tx[:, :2])
                    M = M[:, :2]
                    N = N[:, :2]

                    # Flip sign for z-elevation to depth
                    M[:, 1::2] = -M[:, 1::2]
                    N[:, 1::2] = -N[:, 1::2]

                fid.write('%i\n' % nD)
                fid.close()

                fid = open(fileName, 'ab')
                np.savetxt(
                    fid,
                    np.c_[
                        M, N,
                    ],
                    delimiter=str(' '), newline=str('\n'))

        if dim == 3:
            fid = open(fileName, 'a')
            # Flip sign of z value for UBC DCoctree code
            tx[:, 2] = -tx[:, 2]
            # print(tx)

            # Flip sign of z value for UBC DCoctree code
            M[:, 2] = -M[:, 2]
            N[:, 2] = -N[:, 2]

            if format_type == 'SURFACE':

                fid.writelines("%e " % ii for ii in Utils.mkvc(tx[:, 0:2].T))
                M = M[:, 0:2]
                N = N[:, 0:2]

            if format_type == 'GENERAL':

                fid.writelines("%e " % ii for ii in Utils.mkvc(tx.T))

            fid.write('%i\n' % nD)

            fid.close()

            fid = open(fileName, 'ab')
            np.savetxt(fid, np.c_[M, N], fmt=str('%e'), delimiter=str(' '),
                newline=str('\n'))
            fid.close()

            fid = open(fileName, 'a')
            fid.write('\n')
            fid.close()

        count += nD

    fid.close()


def convertObs_DC3D_to_2D(survey, lineID, flag='local'):
    """
        Read DC survey and projects the coordinate system
        according to the flag = 'Xloc' | 'Yloc' | 'local' (default)
        In the 'local' system, station coordinates are referenced
        to distance from the first srcLoc[0].loc[0]
        The Z value is preserved, but Y coordinates zeroed.
        Input:
        :param survey: 3D DC survey class object
        :rtype: SimPEG.EM.Static.DC.SurveyDC.Survey
        Output:
        :param survey: 2D DC survey class object
        :rtype: SimPEG.EM.Static.DC.SurveyDC.Survey
    """

    def stn_id(v0, v1, r):
        """
        Compute station ID along line
        """

        dl = int(v0.dot(v1)) * r

        return dl

    def r_unit(p1, p2):
        """
        r_unit(x, y) : Function computes the unit vector
        between two points with coordinates p1(x1, y1) and p2(x2, y2)
        """

        assert len(p1) == len(p2), 'locs must be the same shape.'

        dx = []
        for ii in range(len(p1)):
            dx.append((p2[ii] - p1[ii]))

        # Compute length of vector
        r = np.linalg.norm(np.asarray(dx))

        if r != 0:
            vec = dx/r

        else:
            vec = np.zeros(len(p1))

        return vec, r

    srcList2D = []

    srcMat = getSrc_locs(survey)

    # Find all unique line id
    uniqueID = np.unique(lineID)

    for jj in range(len(uniqueID)):

        indx = np.where(lineID == uniqueID[jj])[0]

        # Find origin of survey
        r = 1e+8  # Initialize to some large number

        Tx = srcMat[indx]

        if np.all(Tx[0:3] == Tx[3:]):
            survey_type = 'pole-dipole'

        else:
            survey_type = 'dipole-dipole'

        x0 = Tx[0][0:2]  # Define station zero along line

        vecTx, r1 = r_unit(x0, Tx[-1][0:2])

        for ii in range(len(indx)):

            # Get all receivers
            Rx = survey.srcList[indx[ii]].rxList[0].locs
            nrx = Rx[0].shape[0]

            if flag == 'local':
                # Find A electrode along line
                vec, r = r_unit(x0, Tx[ii][0:2])
                A = stn_id(vecTx, vec, r)

                if survey_type != 'pole-dipole':
                    # Find B electrode along line
                    vec, r = r_unit(x0, Tx[ii][3:5])
                    B = stn_id(vecTx, vec, r)

                M = np.zeros(nrx)
                N = np.zeros(nrx)
                for kk in range(nrx):

                    # Find all M electrodes along line
                    vec, r = r_unit(x0, Rx[0][kk, 0:2])
                    M[kk] = stn_id(vecTx, vec, r)

                    # Find all N electrodes along line
                    vec, r = r_unit(x0, Rx[1][kk, 0:2])
                    N[kk] = stn_id(vecTx, vec, r)
            elif flag == 'Yloc':
                """ Flip the XY axis locs"""
                A = Tx[ii][1]

                if survey_type != 'pole-dipole':
                    B = Tx[ii][4]

                M = Rx[0][:, 1]
                N = Rx[1][:, 1]

            elif flag == 'Xloc':
                """ Copy the rx-tx locs"""
                A = Tx[ii][0]

                if survey_type != 'pole-dipole':
                    B = Tx[ii][3]

                M = Rx[0][:, 0]
                N = Rx[1][:, 0]

            rxClass = DC.Rx.Dipole(np.c_[M, np.zeros(nrx), Rx[0][:, 2]],
                                   np.c_[N, np.zeros(nrx), Rx[1][:, 2]])

            if survey_type == 'pole-dipole':
                srcList2D.append(
                    DC.Src.Pole(
                        [rxClass],
                        np.asarray([A, 0, Tx[ii][2]])
                    )
                )

            elif survey_type == 'dipole-dipole':
                srcList2D.append(
                    DC.Src.Dipole(
                        [rxClass],
                        np.r_[A, 0, Tx[ii][2]],
                        np.r_[B, 0, Tx[ii][5]]
                    )
                )

    survey2D = DC.SurveyDC.Survey(srcList2D)
    survey2D.dobs = survey.dobs
    survey2D.std = survey.std

    return survey2D


def readUBC_DC2Dpre(fileName):
    """
        Read UBC GIF DCIP 2D observation file and generate arrays
        for tx-rx location
        Input:
        :param string fileName: path to the UBC GIF 3D obs file
        Output:
        :return survey: 2D DC survey class object
        :rtype: SimPEG.EM.Static.DC.SurveyDC.Survey
        Created on Mon March 9th, 2016 << Doug's 70th Birthday !! >>
        @author: dominiquef
    """

    # Load file
    obsfile = np.genfromtxt(
        fileName, delimiter=' \n',
        dtype=np.str, comments='!'
    )

    # Pre-allocate
    srcLists = []
    Rx = []
    d = []
    zflag = True  # Flag for z value provided

    for ii in range(obsfile.shape[0]):

        if not obsfile[ii]:
            continue

        # First line is transmitter with number of receivers

        temp = (np.fromstring(obsfile[ii], dtype=float, sep=' ').T)

        # Check if z value is provided, if False -> nan
        if len(temp) == 5:
            tx = np.r_[temp[0], np.nan, np.nan, temp[1], np.nan, np.nan]
            zflag = False

        else:
            tx = np.r_[temp[0], np.nan, temp[1], temp[2], np.nan, temp[3]]

        if zflag:
            rx = np.c_[temp[4], np.nan, temp[5], temp[6], np.nan, temp[7]]

        else:
            rx = np.c_[temp[2], np.nan, np.nan, temp[3], np.nan, np.nan]
            # Check if there is data with the location

        d.append(temp[-1])

        Rx = DC.Rx.Dipole(rx[:, :3], rx[:, 3:])
        srcLists.append(DC.Src.Dipole([Rx], tx[:3], tx[3:]))

    # Create survey class
    survey = DC.SurveyDC.Survey(srcLists)

    survey.dobs = np.asarray(d)

    return {'dc_survey': survey}


def readUBC_DC3Dobs(fileName):
    """
        Read UBC GIF DCIP 3D observation file and generate arrays
        for tx-rx location
        Input:
        :param string fileName: path to the UBC GIF 3D obs file
        Output:
        :param rx, tx, d, wd
        :return
    """

    # Load file
    obsfile = np.genfromtxt(
        fileName, delimiter=' \n',
        dtype=np.str, comments='!'
    )

    # Pre-allocate
    srcLists = []
    Rx = []
    d = []
    wd = []
    # Flag for z value provided
    zflag = True
    poletx = False
    polerx = False

    # Countdown for number of obs/tx
    count = 0
    for ii in range(obsfile.shape[0]):

        if not obsfile[ii]:
            continue

        # First line is transmitter with number of receivers
        if count == 0:
            rx = []
            temp = (np.fromstring(obsfile[ii], dtype=float, sep=' ').T)
            count = int(temp[-1])
            # Check if z value is provided, if False -> nan
            if len(temp) == 5:
                # check if pole-dipole
                if np.allclose(temp[0:2], temp[2:4]):
                    tx = np.r_[temp[0:2], np.nan]
                    poletx = True

                else:
                    tx = np.r_[temp[0:2], np.nan, temp[2:4], np.nan]
                zflag = False

            else:
                # check if pole-dipole
                if np.allclose(temp[0:3], temp[3:6]):
                    tx = np.r_[temp[0:3]]
                    poletx = True
                    temp[2] = -temp[2]
                else:
                    # Flip z values
                    temp[2] = -temp[2]
                    temp[5] = -temp[5]
                    tx = temp[:-1]

            continue

        temp = np.fromstring(obsfile[ii], dtype=float, sep=' ')

        if zflag:

            # Check if Pole Receiver
            if np.allclose(temp[0:3], temp[3:6]):
                polerx = True
                # Flip z values
                temp[2] = -temp[2]
                rx.append(temp[:3])
            else:
                temp[2] = -temp[2]
                temp[5] = -temp[5]
                rx.append(temp[:-2])

            # Check if there is data with the location
            if len(temp) == 8:
                d.append(temp[-2])
                wd.append(temp[-1])

        else:
            # Check if Pole Receiver
            if np.allclose(temp[0:2], temp[2:4]):
                polerx = True
                # Flip z values
                rx.append(temp[:2])
            else:
                rx.append(np.r_[temp[0:2], np.nan, temp[2:4], np.nan])

            # Check if there is data with the location
            if len(temp) == 6:
                d.append(temp[-2])
                wd.append(temp[-1])

        count = count - 1

        # Reach the end of transmitter block
        if count == 0:
            rx = np.asarray(rx)
            if polerx:
                Rx = DC.Rx.Pole(rx[:, :3])
            else:
                Rx = DC.Rx.Dipole(rx[:, :3], rx[:, 3:])
            if poletx:
                srcLists.append(DC.Src.Pole([Rx], tx[:3]))
            else:
                srcLists.append(DC.Src.Dipole([Rx], tx[:3], tx[3:]))

    survey = DC.SurveyDC.Survey(srcLists)
    survey.dobs = np.asarray(d)
    survey.std = np.asarray(wd)
    survey.eps = 0.

    return {'dc_survey': survey}


def xy_2_lineID(dc_survey):
    """
        Read DC survey class and append line ID.
        Assumes that the locations are listed in the order
        they were collected. May need to generalize for random
        point locations, but will be more expensive
        Input:
        :param DCdict Vectors of station location
        Output:
        :return LineID Vector of integers
    """

    # Compute unit vector between two points
    nstn = dc_survey.nSrc

    # Pre-allocate space
    lineID = np.zeros(nstn)

    linenum = 0
    indx = 0

    for ii in range(nstn):

        if ii == 0:

            A = dc_survey.srcList[ii].loc[0]
            B = dc_survey.srcList[ii].loc[1]

            xout = np.mean([A[0:2], B[0:2]], axis=0)

            xy0 = A[:2]
            xym = xout

            # Deal with replicate pole location
            if np.all(xy0 == xym):

                xym[0] = xym[0] + 1e-3

            continue

        A = dc_survey.srcList[ii].loc[0]
        B = dc_survey.srcList[ii].loc[1]

        xin = np.mean([A[0:2], B[0:2]], axis=0)

        # Compute vector between neighbours
        vec1, r1 = r_unit(xout, xin)

        # Compute vector between current stn and mid-point
        vec2, r2 = r_unit(xym, xin)

        # Compute vector between current stn and start line
        vec3, r3 = r_unit(xy0, xin)

        # Compute vector between mid-point and start line
        vec4, r4 = r_unit(xym, xy0)

        # Compute dot product
        ang1 = np.abs(vec1.dot(vec2))
        ang2 = np.abs(vec3.dot(vec4))

        # If the angles are smaller then 45d, than next point is on a new line
        if ((ang1 < np.cos(np.pi/4.)) | (ang2 < np.cos(np.pi/4.))) & (np.all(np.r_[r1, r2, r3, r4] > 0)):

            # Re-initiate start and mid-point location
            xy0 = A[:2]
            xym = xin

            # Deal with replicate pole location
            if np.all(xy0 == xym):

                xym[0] = xym[0] + 1e-3

            linenum += 1
            indx = ii

        else:
            xym = np.mean([xy0, xin], axis=0)

        lineID[ii] = linenum
        xout = xin

    return lineID


def r_unit(p1, p2):
    """
    r_unit(x, y) : Function computes the unit vector
    between two points with coordinates p1(x1, y1) and p2(x2, y2)
    """

    assert len(p1) == len(p2), 'locs must be the same shape.'

    dx = []
    for ii in range(len(p1)):
        dx.append((p2[ii] - p1[ii]))

    # Compute length of vector
    r = np.linalg.norm(np.asarray(dx))

    if r != 0:
        vec = dx/r

    else:
        vec = np.zeros(len(p1))

    return vec, r


def getSrc_locs(survey):
    """
        Read in a DC survey class and extract the xyz location of all
        sources.
        Input:
        :param survey: DC survey class object
        :rtype: SimPEG.EM.Static.DC.SurveyDC.Survey
        Output:
<<<<<<< HEAD
        :return numpy.array srcMat: Array containing the locations of sources
=======
        :return numpy.ndarray srcMat: Array containing the locations of sources

>>>>>>> 1418465f
    """

    srcMat = []

    for src in survey.srcList:

        srcMat.append(np.hstack(src.loc))

    srcMat = np.vstack(srcMat)

    return srcMat


def gettopoCC(mesh, actind, option="top"):
    """
        Get topography from active indices of mesh.
    """

    if mesh._meshType == "TENSOR":

        if mesh.dim == 3:

            mesh2D = Mesh.TensorMesh([mesh.hx, mesh.hy], mesh.x0[:2])
            zc = mesh.gridCC[:, 2]
            ACTIND = actind.reshape(
                (mesh.vnC[0]*mesh.vnC[1], mesh.vnC[2]),
                order='F'
                )
            ZC = zc.reshape((mesh.vnC[0]*mesh.vnC[1], mesh.vnC[2]), order='F')
            topoCC = np.zeros(ZC.shape[0])

            for i in range(ZC.shape[0]):
                ind = np.argmax(ZC[i, :][ACTIND[i, :]])
                if option == "top":
                    dz = mesh.hz[ACTIND[i, :]][ind] * 0.5
                elif option == "center":
                    dz = 0.
                else:
                    raise Exception()
                topoCC[i] = (
                    ZC[i, :][ACTIND[i, :]].max() + dz
                    )
            return mesh2D, topoCC

        elif mesh.dim == 2:

            mesh1D = Mesh.TensorMesh([mesh.hx], [mesh.x0[0]])
            yc = mesh.gridCC[:, 1]
            ACTIND = actind.reshape((mesh.vnC[0], mesh.vnC[1]), order='F')
            YC = yc.reshape((mesh.vnC[0], mesh.vnC[1]), order='F')
            topoCC = np.zeros(YC.shape[0])
            for i in range(YC.shape[0]):
                ind = np.argmax(YC[i, :][ACTIND[i, :]])
                if option == "top":
                    dy = mesh.hy[ACTIND[i, :]][ind] * 0.5
                elif option == "center":
                    dy = 0.
                else:
                    raise Exception()
                topoCC[i] = (
                    YC[i, :][ACTIND[i, :]].max() + dy
                    )
            return mesh1D, topoCC

    elif mesh._meshType == "TREE":
        if mesh.dim == 3:
            core_inds = np.isin(
                mesh.h_gridded,
                np.r_[mesh.hx.min(), mesh.hy.min(), mesh.hz.min()]
            ).all(axis=1)

            act_core_inds = actind[core_inds]

            uniqXY = uniqueRows(mesh.gridCC[core_inds, :2])
            npts = uniqXY[0].shape[0]
            ZC = mesh.gridCC[core_inds, 2]
            topoCC = np.zeros(npts)
            if option == "top":
                # TODO: this assume same hz, need to be modified
                dz = mesh.hz.min() * 0.5
            elif option == "center":
                dz = 0.
            for i in range(npts):
                inds = uniqXY[2] == i
                actind_z = act_core_inds[inds]
                if actind_z.sum() > 0.:
                    topoCC[i] = (ZC[inds][actind_z]).max() + dz
                else:
                    topoCC[i] = (ZC[inds]).max() + dz
            return uniqXY[0], topoCC
        else:
            raise NotImplementedError(
                "gettopoCC is not implemented for Quad tree mesh"
                )


def drapeTopotoLoc(mesh, pts, actind=None, option="top", topo=None):
    """
        Drape location right below (cell center) the topography
    """
    if mesh.dim == 2:
        if pts.ndim > 1:
            raise Exception("pts should be 1d array")
    elif mesh.dim == 3:
        if pts.shape[1] == 3:
            raise Exception("shape of pts should be (x,3)")
        pass
    else:
        raise NotImplementedError()
    if actind is None:
        actind = Utils.surface2ind_topo(mesh, topo)
    if mesh._meshType == "TENSOR":
        meshtemp, topoCC = gettopoCC(mesh, actind, option=option)
        inds = Utils.closestPoints(meshtemp, pts)
        topo = topoCC[inds]
        if mesh.dim == 3:
            out = np.c_[pts[:, :2], topo]
        else:
            out = np.c_[pts, topo]
    elif mesh._meshType == "TREE":
        if mesh.dim == 3:
            uniqXYlocs, topoCC = gettopoCC(mesh, actind, option=option)
            inds = closestPointsGrid(uniqXYlocs, pts)
            out = np.c_[uniqXYlocs[inds, :], topoCC[inds]]
        else:
            raise NotImplementedError()
    else:
        raise NotImplementedError()

    return out


def genTopography(mesh, zmin, zmax, seed=None, its=100, anisotropy=None):
    if mesh.dim == 3:
        mesh2D = Mesh.TensorMesh(
            [mesh.hx, mesh.hy], x0=[mesh.x0[0], mesh.x0[1]]
            )
        out = Utils.ModelBuilder.randomModel(
            mesh.vnC[:2], bounds=[zmin, zmax], its=its,
            seed=seed, anisotropy=anisotropy
            )
        return out, mesh2D
    elif mesh.dim == 2:
        mesh1D = Mesh.TensorMesh([mesh.hx], x0=[mesh.x0[0]])
        out = Utils.ModelBuilder.randomModel(
            mesh.vnC[:1], bounds=[zmin, zmax], its=its,
            seed=seed, anisotropy=anisotropy
            )
        return out, mesh1D
    else:
        raise Exception("Only works for 2D and 3D models")


def closestPointsGrid(grid, pts, dim=2):
    """Move a list of points to the closest points on a grid.
    :param numpy.ndarray pts: Points to move
    :rtype: numpy.ndarray
    :return: nodeInds
    """

    pts = asArray_N_x_Dim(pts, dim)
    nodeInds = np.empty(pts.shape[0], dtype=int)

    for i, pt in enumerate(pts):
        if dim == 1:
            nodeInds[i] = ((pt - grid)**2.).argmin()
        else:
            nodeInds[i] = (
                (np.tile(
                    pt, (grid.shape[0], 1)) - grid)**2.).sum(axis=1).argmin()

    return nodeInds

def gen_3d_survey_from_2d_lines(
        survey_type,
        a, b, n_spacing,
        n_lines=5, line_length=200., line_spacing=20.,
        x0=0, y0=0, z0=0,
        src_offset_y=0.,
        dim=3,
        is_IO=True
):
    """
        Generate 3D DC survey using gen_DCIPsurvey function.

        Input:
        :param str survey_type: 'dipole-dipole' | 'pole-dipole' |
            'dipole-pole' | 'pole-pole' | 'gradient'
        :param int a: pole seperation
        :param int b: dipole separation
        :param int n_spacing: number of rx dipoles per tx

        Output:
        :return SimPEG.DC.SurveyDC.Survey survey_3d: 3D DC survey object
    """
    ylocs = np.arange(n_lines)*line_spacing + y0

    survey_lists_2d = []
    srcList = []
    line_inds = []
    for i, y in enumerate(ylocs):
        # Generate DC survey object
        xmin, xmax = x0, x0+line_length
        ymin, ymax = y, y
        zmin, zmax = 0, 0
        IO_2d = DC.IO()
        endl = np.array([[xmin, ymin, zmin], [xmax, ymax, zmax]])
        survey_2d = gen_DCIPsurvey(
            endl, survey_type, a, b, n_spacing, dim=3,
        )

        srcList.append(survey_2d.srcList)
        survey_2d.getABMN_locations()
        survey_2d = IO_2d.from_ambn_locations_to_survey(
            survey_2d.a_locations[:, [0, 2]], survey_2d.b_locations[:, [0, 2]],
            survey_2d.m_locations[:, [0, 2]], survey_2d.n_locations[:, [0, 2]],
            survey_type, dimension=2
        )
        survey_lists_2d.append(survey_2d)
        line_inds.append(np.ones(survey_2d.nD, dtype=int)*i)
    line_inds = np.hstack(line_inds)
    srcList = sum(srcList, [])
    survey_3d = DC.Survey(srcList)
    survey_3d.getABMN_locations()
    IO_3d = DC.IO()

    survey_3d.a_locations[:, 1] += src_offset_y
    survey_3d.b_locations[:, 1] += src_offset_y

    survey_3d = IO_3d.from_ambn_locations_to_survey(
        survey_3d.a_locations, survey_3d.b_locations,
        survey_3d.m_locations, survey_3d.n_locations,
        survey_type, dimension=3,
        line_inds=line_inds
    )
    return IO_3d, survey_3d<|MERGE_RESOLUTION|>--- conflicted
+++ resolved
@@ -16,12 +16,15 @@
 ):
     """
         Calculate electrode separation distances.
+
         Input:
         :param SimPEG.EM.Static.DC.SurveyDC.Survey dc_survey: DC survey object
         :param str survey_type: Either 'pole-dipole' | 'dipole-dipole'
                                       | 'dipole-pole' | 'pole-pole'
+
         Output:
         :return list ***: electrodes [A,B] separation distances
+
     """
 
     if not isinstance(electrode_pair, np.ndarray):
@@ -125,10 +128,12 @@
 def source_receiver_midpoints(dc_survey, survey_type='dipole-dipole', dim=2):
     """
         Calculate source receiver midpoints.
+
         Input:
         :param SimPEG.EM.Static.DC.SurveyDC.Survey dc_survey: DC survey object
         :param str survey_type: Either 'pole-dipole' | 'dipole-dipole'
                                       | 'dipole-pole' | 'pole-pole'
+
         Output:
         :return numpy.ndarray midx: midpoints x location
         :return numpy.ndarray midz: midpoints  z location
@@ -204,14 +209,17 @@
 ):
     """
         Calculate Geometric Factor. Assuming that data are normalized voltages
+
         Input:
         :param SimPEG.EM.Static.DC.SurveyDC.Survey dc_survey: DC survey object
         :param str survey_type: Either 'dipole-dipole' | 'pole-dipole'
                                | 'dipole-pole' | 'pole-pole'
         :param str space_type: Assuming whole-space or half-space
                               ('whole-space' | 'half-space')
+
         Output:
         :return numpy.ndarray G: Geometric Factor
+
     """
     # Set factor for whole-space or half-space assumption
     if space_type == 'whole-space':
@@ -263,12 +271,14 @@
         voltages - Vmn/I (Potential difference [V] divided by injection
         current [A]). For fwd modelled data an injection current of 1A is
         assumed in SimPEG.
+
         Input:
         :param SimPEG.EM.Static.DC.SurveyDC.Survey dc_survey: DC survey object
         :param numpy.ndarray dobs: normalized voltage measurements [V/A]
         :param str survey_type: Either 'dipole-dipole' | 'pole-dipole' |
             'dipole-pole' | 'pole-pole'
         :param float eps: Regularizer in case of a null geometric factor
+
         Output:
         :return rhoApp: apparent resistivity
     """
@@ -300,7 +310,9 @@
     """
         Read list of 2D tx-rx location and plot a speudo-section of apparent
         resistivity.
+
         Assumes flat topo for now...
+
         Input:
         :param SimPEG.EM.Static.DC.SurveyDC.Survey dc_survey: DC survey object
         :param matplotlib.pyplot.axes ax: figure axes on which to plot
@@ -310,6 +322,7 @@
             'volt' (potential)
         :param str space_type: Either 'half-space' (default) or 'whole-space'
         :param str scale: Either 'linear' (default) or 'log'
+
         Output:
         :return  matplotlib.pyplot.figure plot overlayed on image
     """
@@ -423,7 +436,9 @@
     """
         Load in endpoints and survey specifications to generate Tx, Rx location
         stations.
+
         Assumes flat topo for now...
+
         Input:
         :param numpy.ndarray endl: input endpoints [x1, y1, z1, x2, y2, z2]
         :param discretize.base.BaseMesh mesh: discretize mesh object
@@ -433,6 +448,7 @@
         :param int b: dipole separation
         :param int n: number of rx dipoles per tx
         :param str d2flag: choose for 2D mesh between a '2D' or a '2.5D' survey
+
         Output:
         :return SimPEG.EM.Static.DC.SurveyDC.Survey dc_survey: DC survey object
     """
@@ -618,6 +634,7 @@
 ):
     """
         Write UBC GIF DCIP 2D or 3D observation file
+
         Input:
         :param str fileName: including path where the file is written out
         :param SimPEG.EM.Static.DC.SurveyDC.Survey dc_survey: DC survey object
@@ -625,6 +642,7 @@
         :param str format_type:  either 'SURFACE' | 'GENERAL'
         :param str survey_type: 'dipole-dipole' | 'pole-dipole' |
             'dipole-pole' | 'pole-pole' | 'gradient'
+
         Output:
         :return: UBC2D-Data file
         :rtype: file
@@ -825,11 +843,13 @@
     comment_lines=''):
     """
         Write UBC GIF DCIP 2D or 3D locations file
+
         Input:
         :param str fileName: including path where the file is written out
         :param SimPEG.EM.Static.DC.SurveyDC.Survey dc_survey: DC survey object
         :param int dim:  either 2 | 3
         :param str survey_type:  either 'SURFACE' | 'GENERAL'
+
         Output:
         :rtype: file
         :return: UBC 2/3D-locations file
@@ -992,10 +1012,13 @@
         according to the flag = 'Xloc' | 'Yloc' | 'local' (default)
         In the 'local' system, station coordinates are referenced
         to distance from the first srcLoc[0].loc[0]
+
         The Z value is preserved, but Y coordinates zeroed.
+
         Input:
         :param survey: 3D DC survey class object
         :rtype: SimPEG.EM.Static.DC.SurveyDC.Survey
+
         Output:
         :param survey: 2D DC survey class object
         :rtype: SimPEG.EM.Static.DC.SurveyDC.Survey
@@ -1014,6 +1037,7 @@
         """
         r_unit(x, y) : Function computes the unit vector
         between two points with coordinates p1(x1, y1) and p2(x2, y2)
+
         """
 
         assert len(p1) == len(p2), 'locs must be the same shape.'
@@ -1137,13 +1161,18 @@
     """
         Read UBC GIF DCIP 2D observation file and generate arrays
         for tx-rx location
+
         Input:
         :param string fileName: path to the UBC GIF 3D obs file
+
         Output:
         :return survey: 2D DC survey class object
         :rtype: SimPEG.EM.Static.DC.SurveyDC.Survey
+
         Created on Mon March 9th, 2016 << Doug's 70th Birthday !! >>
+
         @author: dominiquef
+
     """
 
     # Load file
@@ -1321,8 +1350,10 @@
         Assumes that the locations are listed in the order
         they were collected. May need to generalize for random
         point locations, but will be more expensive
+
         Input:
         :param DCdict Vectors of station location
+
         Output:
         :return LineID Vector of integers
     """
@@ -1404,6 +1435,7 @@
     """
     r_unit(x, y) : Function computes the unit vector
     between two points with coordinates p1(x1, y1) and p2(x2, y2)
+
     """
 
     assert len(p1) == len(p2), 'locs must be the same shape.'
@@ -1428,16 +1460,14 @@
     """
         Read in a DC survey class and extract the xyz location of all
         sources.
+
         Input:
         :param survey: DC survey class object
         :rtype: SimPEG.EM.Static.DC.SurveyDC.Survey
+
         Output:
-<<<<<<< HEAD
-        :return numpy.array srcMat: Array containing the locations of sources
-=======
         :return numpy.ndarray srcMat: Array containing the locations of sources
 
->>>>>>> 1418465f
     """
 
     srcMat = []
@@ -1593,6 +1623,7 @@
 
 def closestPointsGrid(grid, pts, dim=2):
     """Move a list of points to the closest points on a grid.
+
     :param numpy.ndarray pts: Points to move
     :rtype: numpy.ndarray
     :return: nodeInds
