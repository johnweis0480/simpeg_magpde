--- conflicted
+++ resolved
@@ -74,18 +74,54 @@
     )
 
     # Data
-    data_type = properties.StringChoice(
+    data_dc_type = properties.StringChoice(
         "Type of DC-IP survey",
         required=True,
         default="volt",
         choices=[
            "volt", "apparent_resistivity", "apparent_conductivity",
-           "volt_ip", "apparent_chargeability",
         ]
     )
 
     data_dc = properties.Array(
         "Measured DC data",
+        shape=('*',),
+        dtype=float  # data are floats
+    )
+
+    data_ip_type = properties.StringChoice(
+        "Type of DC-IP survey",
+        required=True,
+        default="volt",
+        choices=[
+           "volt", "apparent_chargeability",
+        ]
+    )
+
+    data_ip = properties.Array(
+        "Measured IP data",
+        shape=('*',),
+        dtype=float  # data are floats
+    )
+
+    data_sip_type = properties.StringChoice(
+        "Type of DC-IP survey",
+        required=True,
+        default="volt",
+        choices=[
+           "volt", "apparent_chargeability",
+        ]
+    )
+
+    data_sip = properties.Array(
+        "Measured Spectral IP data",
+        shape=('*', '*'),
+        dtype=float  # data are floats
+    )
+
+    times_ip = properties.Array(
+        "Time channels of measured Spectral IP voltages (s)",
+        required=True,
         shape=('*',),
         dtype=float  # data are floats
     )
@@ -110,28 +146,6 @@
         ]
     )
 
-<<<<<<< HEAD
-    voltIP = properties.Array(
-        "Measured IP voltages (V)",
-        shape=('*',),
-        dtype=float  # data are floats
-    )
-
-    appChargeability = properties.Array(
-        "Measured apparent Chargeability (V/V)",
-        shape=('*',),
-        dtype=float  # data are floats
-    )
-
-    timesIP = properties.Array(
-        "Time channels of measured IP voltages (s)",
-        required=True,
-        shape=('*',),
-        dtype=float  # data are floats
-    )
-
-=======
->>>>>>> a0e848a5
     sortinds = properties.Array(
         "Sorting indices from ABMN",
         required=True,
@@ -208,12 +222,12 @@
         """
         Votages (V)
         """
-        if self.data_type.lower() == "volt":
+        if self.data_dc_type.lower() == "volt":
             return self.data_dc
-        elif self.data_type.lower() == "apparent_resistivity":
-            return self.data_dc / self.G
-        elif self.data_type.lower() == "apparent_conductivity":
-            return self.apparent_conductivity / (self.data_dc / self.G)
+        elif self.data_dc_type.lower() == "apparent_resistivity":
+            return self.data_dc * self.G
+        elif self.data_dc_type.lower() == "apparent_conductivity":
+            return self.apparent_conductivity / (self.data_dc * self.G)
         else:
             raise NotImplementedError()
 
@@ -222,14 +236,14 @@
         """
         Apparent Resistivity (Ohm-m)
         """
-        if self.data_type.lower() == "apparent_resistivity":
+        if self.data_dc_type.lower() == "apparent_resistivity":
             return self.data_dc
-        elif self.data_type.lower() == "volt":
-            return self.data_dc * self.G
-        elif self.data_type.lower() == "apparent_conductivity":
+        elif self.data_dc_type.lower() == "volt":
+            return self.data_dc / self.G
+        elif self.data_dc_type.lower() == "apparent_conductivity":
             return 1./self.data_dc
         else:
-            print(self.data_type.lower())
+            print(self.data_dc_type.lower())
             raise NotImplementedError()
 
     @property
@@ -237,12 +251,45 @@
         """
         Apparent Conductivity (S/m)
         """
-        if self.data_type.lower == "apparent_conductivity":
+        if self.data_dc_type.lower() == "apparent_conductivity":
             return self.data_dc
-        elif self.data_type.lower() == "apparent_resistivity":
+        elif self.data_dc_type.lower() == "apparent_resistivity":
             return 1./self.data_dc
-        elif self.data_type.lower() == "volt":
+        elif self.data_dc_type.lower() == "volt":
             return 1./self.data_dc * self.G
+
+    # For IP
+    @property
+    def voltages_ip(self):
+        """
+        IP votages (V)
+        """
+        if self.data_ip_type.lower() == "volt":
+            return self.data_ip
+        elif self.data_ip_type.lower() == "apparent_chargeability":
+            if self.voltages is None:
+                raise Exception(
+                    "DC voltages must be set to compute IP voltages"
+                    )
+            return self.data_ip * self.voltages
+        else:
+            raise NotImplementedError()
+
+    @property
+    def apparent_chargeability(self):
+        """
+        Apparent Conductivity (S/m)
+        """
+        if self.data_ip_type.lower() == "apparent_chargeability":
+            return self.data_ip
+        elif self.data_ip_type.lower() == "volt":
+            if self.voltages is None:
+                raise Exception(
+                    "DC voltages must be set to compute Apparent Chargeability"
+                    )
+            return self.data_ip / self.voltages
+        else:
+            raise NotImplementedError()
 
     def geometric_factor(self, survey):
         """
@@ -257,8 +304,9 @@
 
     def from_ambn_locations_to_survey(
         self, a_locations, b_locations, m_locations, n_locations,
-        survey_type=None, dobs=None,
-        data_type="volt", fname=None, dimension=2
+        survey_type=None, data_dc=None, data_ip=None, data_sip=None,
+        data_dc_type="volt", data_ip_type="volt", data_sip_type="volt",
+        fname=None, dimension=2
     ):
         """
         read A, B, M, N electrode location and data (V or apparent_resistivity)
@@ -268,8 +316,10 @@
         self.m_locations = m_locations.copy()
         self.n_locations = n_locations.copy()
         self.survey_type = survey_type
-        self.data_type = data_type
         self.dimension = dimension
+        self.data_dc_type = data_dc_type
+        self.data_ip_type = data_ip_type
+        self.data_sip_type = data_sip_type
 
         uniqSrc = Utils.uniqueRows(np.c_[self.a_locations, self.b_locations])
         uniqElec = SimPEG.Utils.uniqueRows(
@@ -321,13 +371,13 @@
             self.m_locations = self.m_locations[self.sortinds, :]
             self.n_locations = self.n_locations[self.sortinds, :]
             self.G = self.geometric_factor(survey)
-            if dobs is None:
-                warnings.warn("Measured data is not set")
-            else:
-                if data_type in ['volt', 'apparent_resistivity', 'apparent_conductivity']:
-                    self.data_dc = dobs[self.sortinds]
-                else:
-                    raise NotImplementedError()
+
+            if data_dc is not None:
+                self.data_dc = data_dc[self.sortinds]
+            if data_ip is not None:
+                self.data_ip = data_ip[self.sortinds]
+            if data_sip is not None:
+                self.data_ip = data_sip[self.sortinds, :]
 
             # Here we ignore ... z-locations
 
@@ -351,32 +401,6 @@
         else:
             raise NotImplementedError()
         return survey
-
-    def set_dc_data(self, dc_data, data_type='volt'):
-        if data_type == 'volt':
-            self.volt = dc_data.copy()
-            self.appResistivity = self.volt / self.G
-            self.appConductivity = 1./self.appResistivity
-        elif data_type == 'appResistivity':
-            self.appResistivity = dc_data.copy()
-            self.volt = self.appResistivity * self.G
-            self.appConductivity = 1./self.appResistivity
-        elif data_type == 'appConductivity':
-            self.appConductivity = dc_data.copy()
-            self.appResistivity = 1./self.appConductivity
-            self.volt = self.appResistivity * self.G
-        else:
-            raise NotImplementedError()
-
-    def set_ip_data(self, ip_data, data_type='appChargeability', dc_data=None):
-        if data_type == 'voltIP':
-            self.voltIP = ip_data.copy()
-            self.appChargeability = self.voltIP / self.volt
-        elif data_type == 'appChargeability':
-            self.appChargeability = ip_data.copy()
-            self.voltIP = self.appChargeability * self.volt
-        else:
-            raise NotImplementedError()
 
     def set_mesh(self, topo=None,
                 dx=None, dz=None,
@@ -455,59 +479,19 @@
 
         return mesh, actind
 
-<<<<<<< HEAD
-    def plot_pseudosection(
-        self, data_type="appResistivity",
-        data=None,
-        dataloc=True, aspect_ratio=2,
-        scale="log",
-        cmap="viridis", ncontour=10, ax=None, figname=None,
-        label=None
-=======
     def plotPseudoSection(
         self, data_type="apparent_resistivity",
         data=None,
         dataloc=True, aspect_ratio=2,
         scale="log",
-        cmap="viridis", ncontour=10, ax=None, figname=None, clim=None
->>>>>>> a0e848a5
+        cmap="viridis", ncontour=10, ax=None,
+        figname=None, clim=None, label=None
     ):
         """
             Plot 2D pseudo-section for DC-IP data
         """
         matplotlib.rcParams['font.size'] = 12
 
-<<<<<<< HEAD
-        if self.dim == 2:
-            if ax is None:
-                fig = plt.figure(figsize=(10, 5))
-                ax = plt.subplot(111)
-
-            if data_type == "appResistivity":
-                if data is not None:
-                    val = data.copy()
-                else:
-                    val = self.appResistivity.copy()
-                label = "Apparent Res. ($\Omega$m)"
-            elif data_type == "volt":
-                if data is not None:
-                    val = data.copy()
-                else:
-                    val = self.volt.copy()
-                label = "Voltage (V)"
-            elif data_type == "appChargeability":
-                if data is not None:
-                    val = data.copy()
-                else:
-                    val = self.appChargeability.copy() * 1e3
-                label = "Apparent Charg. (mV/V)"
-            elif data_type == "voltIP":
-                if data is not None:
-                    val = data.copy()
-                else:
-                    val = self.voltIP.copy() * 1e3
-                label = "Secondary voltage. (mV)"
-=======
         if self.dimension == 2:
 
             if ax is None:
@@ -531,8 +515,20 @@
                 else:
                     val = data.copy()
                 label = "Apparent Cond. (S/m)"
->>>>>>> a0e848a5
+            elif data_type == "apparent_chargeability":
+                if data is not None:
+                    val = data.copy()
+                else:
+                    val = self.apparent_chargeability.copy() * 1e3
+                label = "Apparent Charg. (mV/V)"
+            elif data_type == "volt_ip":
+                if data is not None:
+                    val = data.copy()
+                else:
+                    val = self.voltages_ip.copy() * 1e3
+                label = "Secondary voltage. (mV)"
             else:
+                print (data_type)
                 raise NotImplementedError()
             if scale == "log":
                 fmt = "10$^{%.1f}$"
