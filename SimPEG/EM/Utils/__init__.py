<<<<<<< HEAD
from EMUtils import omega, k, VTEMFun, TriangleFun, SineFun
from AnalyticUtils import (MagneticDipoleFields, MagneticDipoleVectorPotential,
                           MagneticLoopVectorPotential, orientationDict)
from CurrentUtils import getSourceTermLineCurrentPolygon
=======
from .EMUtils import omega, k, VTEMFun, TriangleFun, SineFun
from .AnalyticUtils import (
    MagneticDipoleFields, MagneticDipoleVectorPotential,
    MagneticLoopVectorPotential, orientationDict
    )
>>>>>>> 8a804f1a
<|MERGE_RESOLUTION|>--- conflicted
+++ resolved
@@ -1,12 +1,6 @@
-<<<<<<< HEAD
-from EMUtils import omega, k, VTEMFun, TriangleFun, SineFun
-from AnalyticUtils import (MagneticDipoleFields, MagneticDipoleVectorPotential,
-                           MagneticLoopVectorPotential, orientationDict)
-from CurrentUtils import getSourceTermLineCurrentPolygon
-=======
 from .EMUtils import omega, k, VTEMFun, TriangleFun, SineFun
 from .AnalyticUtils import (
     MagneticDipoleFields, MagneticDipoleVectorPotential,
     MagneticLoopVectorPotential, orientationDict
     )
->>>>>>> 8a804f1a
+from .CurrentUtils import getSourceTermLineCurrentPolygon