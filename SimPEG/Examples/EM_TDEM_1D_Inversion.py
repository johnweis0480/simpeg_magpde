import numpy as np
from SimPEG import (Mesh, Maps, SolverLU, DataMisfit, Regularization,
                    Optimization, InvProblem, Inversion, Directives, Utils)
import SimPEG.EM as EM
from SimPEG.EM import mu_0


def run(plotIt=True):
    """
        EM: TDEM: 1D: Inversion
        =======================

        Here we will create and run a TDEM 1D inversion.

    """

    cs, ncx, ncz, npad = 5., 25, 15, 15
    hx = [(cs, ncx),  (cs, npad, 1.3)]
    hz = [(cs, npad, -1.3), (cs, ncz), (cs, npad, 1.3)]
    mesh = Mesh.CylMesh([hx, 1, hz], '00C')

    active = mesh.vectorCCz < 0.
    layer = (mesh.vectorCCz < 0.) & (mesh.vectorCCz >= -100.)
    actMap = Maps.InjectActiveCells(mesh, active, np.log(1e-8), nC=mesh.nCz)
    mapping = Maps.ExpMap(mesh) * Maps.SurjectVertical1D(mesh) * actMap
    sig_half = 2e-3
    sig_air = 1e-8
    sig_layer = 1e-3
    sigma = np.ones(mesh.nCz)*sig_air
    sigma[active] = sig_half
    sigma[layer] = sig_layer
    mtrue = np.log(sigma[active])

    if plotIt is True:
        import matplotlib.pyplot as plt
        fig, ax = plt.subplots(1, 1, figsize=(3, 6))
        plt.semilogx(sigma[active], mesh.vectorCCz[active])
        ax.set_ylim(-600, 0)
        ax.set_xlim(1e-4, 1e-2)
        ax.set_xlabel('Conductivity (S/m)', fontsize=14)
        ax.set_ylabel('Depth (m)', fontsize=14)
        ax.grid(color='k', alpha=0.5, linestyle='dashed', linewidth=0.5)

<<<<<<< HEAD

    rxOffset=1e-3
    rx = EM.TDEM.Rx(np.array([[rxOffset, 0., 30]]), np.logspace(-5,-3, 31), 'bz')
    src = EM.TDEM.Src.MagDipole([rx], loc=np.array([0., 0., 80]))
    survey = EM.TDEM.Survey([src])
    prb = EM.TDEM.Problem_b(mesh, mapping=mapping)
=======
    rxOffset = 1e-3
    rx = EM.TDEM.RxTDEM(np.array([[rxOffset, 0., 30]]),
                        np.logspace(-5, -3, 31), 'bz')
    src = EM.TDEM.SrcTDEM_VMD_MVP([rx], np.array([0., 0., 80]))
    survey = EM.TDEM.SurveyTDEM([src])
    prb = EM.TDEM.ProblemTDEM_b(mesh, mapping=mapping)
>>>>>>> a761beef

    prb.Solver = SolverLU
    prb.timeSteps = [(1e-06, 20), (1e-05, 20), (0.0001, 20)]
    prb.pair(survey)

    # create observed data
    std = 0.05

<<<<<<< HEAD
    survey.dobs = survey.makeSyntheticData(mtrue,std)
=======
    survey.dobs = survey.makeSyntheticData(mtrue, std)
>>>>>>> a761beef
    survey.std = std
    survey.eps = 1e-5*np.linalg.norm(survey.dobs)

    if plotIt:
        import matplotlib.pyplot as plt
        fig, ax = plt.subplots(1, 1, figsize = (10, 6))
        ax.loglog(rx.times, survey.dtrue, 'b.-')
        ax.loglog(rx.times, survey.dobs, 'r.-')
        ax.legend(('Noisefree', '$d^{obs}$'), fontsize=16)
        ax.set_xlabel('Time (s)', fontsize=14)
        ax.set_ylabel('$B_z$ (T)', fontsize=16)
        ax.set_xlabel('Time (s)', fontsize=14)
        ax.grid(color='k', alpha=0.5, linestyle='dashed', linewidth=0.5)

    dmisfit = DataMisfit.l2_DataMisfit(survey)
    regMesh = Mesh.TensorMesh([mesh.hz[mapping.maps[-1].indActive]])
    reg = Regularization.Tikhonov(regMesh)
    opt = Optimization.InexactGaussNewton(maxIter=5)
    invProb = InvProblem.BaseInvProblem(dmisfit, reg, opt)

    # Create an inversion object
    beta = Directives.BetaSchedule(coolingFactor=5, coolingRate=2)
    betaest = Directives.BetaEstimate_ByEig(beta0_ratio=1e0)
    inv = Inversion.BaseInversion(invProb, directiveList=[beta, betaest])
    m0 = np.log(np.ones(mtrue.size)*sig_half)
    reg.alpha_s = 1e-2
    reg.alpha_x = 1.
    prb.counter = opt.counter = Utils.Counter()
    opt.LSshorten = 0.5
    opt.remember('xc')

    mopt = inv.run(m0)

    if plotIt:
        import matplotlib.pyplot as plt
        fig, ax = plt.subplots(1, 1, figsize=(3, 6))
        plt.semilogx(sigma[active], mesh.vectorCCz[active])
        plt.semilogx(np.exp(mopt), mesh.vectorCCz[active])
        ax.set_ylim(-600, 0)
        ax.set_xlim(1e-4, 1e-2)
        ax.set_xlabel('Conductivity (S/m)', fontsize=14)
        ax.set_ylabel('Depth (m)', fontsize=14)
        ax.grid(color='k', alpha=0.5, linestyle='dashed', linewidth=0.5)
        plt.legend(['$\sigma_{true}$', '$\sigma_{pred}$'])
        plt.show()


if __name__ == '__main__':
    run()<|MERGE_RESOLUTION|>--- conflicted
+++ resolved
@@ -41,21 +41,12 @@
         ax.set_ylabel('Depth (m)', fontsize=14)
         ax.grid(color='k', alpha=0.5, linestyle='dashed', linewidth=0.5)
 
-<<<<<<< HEAD
-
-    rxOffset=1e-3
-    rx = EM.TDEM.Rx(np.array([[rxOffset, 0., 30]]), np.logspace(-5,-3, 31), 'bz')
-    src = EM.TDEM.Src.MagDipole([rx], loc=np.array([0., 0., 80]))
-    survey = EM.TDEM.Survey([src])
-    prb = EM.TDEM.Problem_b(mesh, mapping=mapping)
-=======
     rxOffset = 1e-3
     rx = EM.TDEM.RxTDEM(np.array([[rxOffset, 0., 30]]),
                         np.logspace(-5, -3, 31), 'bz')
     src = EM.TDEM.SrcTDEM_VMD_MVP([rx], np.array([0., 0., 80]))
     survey = EM.TDEM.SurveyTDEM([src])
     prb = EM.TDEM.ProblemTDEM_b(mesh, mapping=mapping)
->>>>>>> a761beef
 
     prb.Solver = SolverLU
     prb.timeSteps = [(1e-06, 20), (1e-05, 20), (0.0001, 20)]
@@ -64,11 +55,7 @@
     # create observed data
     std = 0.05
 
-<<<<<<< HEAD
-    survey.dobs = survey.makeSyntheticData(mtrue,std)
-=======
     survey.dobs = survey.makeSyntheticData(mtrue, std)
->>>>>>> a761beef
     survey.std = std
     survey.eps = 1e-5*np.linalg.norm(survey.dobs)
 
